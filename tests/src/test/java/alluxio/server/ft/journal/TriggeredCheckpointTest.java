--- conflicted
+++ resolved
@@ -121,11 +121,7 @@
       throws Exception {
     cluster.stopMasters();
     cluster.startMasters();
-<<<<<<< HEAD
-    cluster.waitForAllNodesRegistered(30 * Constants.SECOND_MS);
-=======
     cluster.waitForAllNodesRegistered(40 * Constants.SECOND_MS);
->>>>>>> 1f900b9d
     assertEquals(100, cluster.getFileSystemClient().listStatus(new AlluxioURI("/")).size());
     assertEquals(101, (long) cluster.getMetricsMasterClient().getMetrics()
         .get(MetricKey.MASTER_TOTAL_PATHS.getName()).getDoubleValue());
