--- conflicted
+++ resolved
@@ -51,11 +51,7 @@
         + "org.apache.hadoop.io.serializer.WritableSerialization");
     Properties confProperties = source.getInternalProperties();
     try {
-<<<<<<< HEAD
       DefaultStringifier.store(target, confProperties, Constants.CONF_SITE);
-=======
-      DefaultStringifier.store(target, confProperties, Constants.ALLUXIO_CONF_SITE);
->>>>>>> ce26630e
     } catch (IOException ex) {
       LOG.error("Unable to store Alluxio configuration in Hadoop configuration", ex);
       throw new RuntimeException(ex);
@@ -70,24 +66,14 @@
    */
   public static Configuration loadFromHadoopConfiguration(
       org.apache.hadoop.conf.Configuration source) {
-<<<<<<< HEAD
-    // Load TachyonConf if any and merge to the one in TachyonFS
-    // Push TachyonConf to the Job conf
-    Properties tachyonConfProperties = null;
-    if (source.get(Constants.CONF_SITE) != null) {
-      LOG.info("Found TachyonConf site from Job configuration for Tachyon");
-      try {
-        tachyonConfProperties = DefaultStringifier.load(source, Constants.CONF_SITE,
-=======
     // Load Alluxio configuration if any and merge to the one in Alluxio file system
     // Push Alluxio configuration to the Job configuration
     Properties alluxioConfProperties = null;
-    if (source.get(Constants.ALLUXIO_CONF_SITE) != null) {
+    if (source.get(Constants.CONF_SITE) != null) {
       LOG.info("Found Alluxio configuration site from Job configuration for Alluxio");
       try {
-        alluxioConfProperties = DefaultStringifier.load(source, Constants.ALLUXIO_CONF_SITE,
->>>>>>> ce26630e
-            Properties.class);
+        alluxioConfProperties =
+            DefaultStringifier.load(source, Constants.CONF_SITE, Properties.class);
       } catch (IOException e) {
         LOG.error("Unable to load Alluxio configuration from Hadoop configuration", e);
         throw new RuntimeException(e);
