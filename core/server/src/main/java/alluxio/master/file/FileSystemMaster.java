/*
 * The Alluxio Open Foundation licenses this work under the Apache License, version 2.0
 * (the “License”). You may not use this work except in compliance with the License, which is
 * available at www.apache.org/licenses/LICENSE-2.0
 *
 * This software is distributed on an "AS IS" basis, WITHOUT WARRANTIES OR CONDITIONS OF ANY KIND,
 * either express or implied, as more fully set forth in the License.
 *
 * See the NOTICE file distributed with this work for information regarding copyright ownership.
 */

package alluxio.master.file;

import alluxio.AlluxioURI;
import alluxio.Configuration;
import alluxio.Constants;
import alluxio.collections.PrefixList;
import alluxio.exception.AccessControlException;
import alluxio.exception.AlluxioException;
import alluxio.exception.BlockInfoException;
import alluxio.exception.DirectoryNotEmptyException;
import alluxio.exception.ExceptionMessage;
import alluxio.exception.FileAlreadyCompletedException;
import alluxio.exception.FileAlreadyExistsException;
import alluxio.exception.FileDoesNotExistException;
import alluxio.exception.InvalidFileSizeException;
import alluxio.exception.InvalidPathException;
import alluxio.exception.PreconditionMessage;
import alluxio.heartbeat.HeartbeatContext;
import alluxio.heartbeat.HeartbeatExecutor;
import alluxio.heartbeat.HeartbeatThread;
import alluxio.master.AbstractMaster;
import alluxio.master.MasterContext;
import alluxio.master.block.BlockId;
import alluxio.master.block.BlockMaster;
import alluxio.master.file.async.AsyncPersistHandler;
import alluxio.master.file.meta.FileSystemMasterView;
import alluxio.master.file.meta.Inode;
import alluxio.master.file.meta.InodeDirectory;
import alluxio.master.file.meta.InodeDirectoryIdGenerator;
import alluxio.master.file.meta.InodeFile;
import alluxio.master.file.meta.InodeLockList;
import alluxio.master.file.meta.InodePathPair;
import alluxio.master.file.meta.InodeTree;
import alluxio.master.file.meta.LockedInodePath;
import alluxio.master.file.meta.MountTable;
import alluxio.master.file.meta.PersistenceState;
import alluxio.master.file.meta.TempInodePathForChild;
import alluxio.master.file.meta.TempInodePathForDescendant;
import alluxio.master.file.meta.TtlBucket;
import alluxio.master.file.meta.TtlBucketList;
import alluxio.master.file.options.CompleteFileOptions;
import alluxio.master.file.options.CreateDirectoryOptions;
import alluxio.master.file.options.CreateFileOptions;
import alluxio.master.file.options.CreatePathOptions;
import alluxio.master.file.options.LoadMetadataOptions;
import alluxio.master.file.options.MountOptions;
import alluxio.master.file.options.SetAttributeOptions;
import alluxio.master.journal.AsyncJournalWriter;
import alluxio.master.journal.Journal;
import alluxio.master.journal.JournalOutputStream;
import alluxio.master.journal.JournalProtoUtils;
import alluxio.proto.journal.File.AddMountPointEntry;
import alluxio.proto.journal.File.AsyncPersistRequestEntry;
import alluxio.proto.journal.File.CompleteFileEntry;
import alluxio.proto.journal.File.DeleteFileEntry;
import alluxio.proto.journal.File.DeleteMountPointEntry;
import alluxio.proto.journal.File.InodeDirectoryEntry;
import alluxio.proto.journal.File.InodeDirectoryIdGeneratorEntry;
import alluxio.proto.journal.File.InodeFileEntry;
import alluxio.proto.journal.File.InodeLastModificationTimeEntry;
import alluxio.proto.journal.File.PersistDirectoryEntry;
import alluxio.proto.journal.File.ReinitializeFileEntry;
import alluxio.proto.journal.File.RenameEntry;
import alluxio.proto.journal.File.SetAttributeEntry;
import alluxio.proto.journal.File.StringPairEntry;
import alluxio.proto.journal.Journal.JournalEntry;
import alluxio.security.authorization.FileSystemAction;
import alluxio.security.authorization.PermissionStatus;
import alluxio.thrift.CommandType;
import alluxio.thrift.FileSystemCommand;
import alluxio.thrift.FileSystemCommandOptions;
import alluxio.thrift.FileSystemMasterClientService;
import alluxio.thrift.FileSystemMasterWorkerService;
import alluxio.thrift.PersistCommandOptions;
import alluxio.thrift.PersistFile;
import alluxio.underfs.UnderFileSystem;
import alluxio.util.IdUtils;
import alluxio.util.io.PathUtils;
import alluxio.wire.BlockInfo;
import alluxio.wire.BlockLocation;
import alluxio.wire.FileBlockInfo;
import alluxio.wire.FileInfo;
import alluxio.wire.WorkerInfo;

import com.google.common.base.Preconditions;
import com.google.common.base.Throwables;
import com.google.protobuf.Message;
import edu.umd.cs.findbugs.annotations.SuppressFBWarnings;
import org.apache.commons.lang.exception.ExceptionUtils;
import org.apache.thrift.TProcessor;
import org.slf4j.Logger;
import org.slf4j.LoggerFactory;

import java.io.IOException;
import java.util.ArrayList;
import java.util.Collections;
import java.util.HashMap;
import java.util.HashSet;
import java.util.List;
import java.util.Map;
import java.util.Set;
import java.util.concurrent.Future;

import javax.annotation.concurrent.NotThreadSafe;

/**
 * The master that handles all file system metadata management.
 */
@NotThreadSafe // TODO(jiri): make thread-safe (c.f. ALLUXIO-1664)
public final class FileSystemMaster extends AbstractMaster {
  private static final Logger LOG = LoggerFactory.getLogger(Constants.LOGGER_TYPE);

  /**
   * Locking in the FileSystemMaster
   *
   * Individual paths are locked in the inode tree. In order to read or write any inode, the path
   * must be locked. A path is locked via one of the lock methods in {@link InodeTree}, such as
   * {@link InodeTree#lockInodePath(AlluxioURI, InodeTree.LockMode)} or
   * {@link InodeTree#lockFullInodePath(AlluxioURI, InodeTree.LockMode)}. These lock methods return
   * an {@link LockedInodePath}, which represents a locked path of inodes. These locked paths
   * ({@link LockedInodePath}) must be unlocked. In order to ensure a locked
   * {@link LockedInodePath} is always unlocked, the following paradigm is recommended:
   *
   * <p><blockquote><pre>
   *    try (LockedInodePath inodePath = mInodeTree.lockInodePath(path, InodeTree.LockMode.READ)) {
   *      ...
   *    }
   * </pre></blockquote>
   *
   *
   * Method Conventions in the FileSystemMaster
   *
   * All of the flow of the FileSystemMaster follow a convention. There are essentially 4 main
   * types of methods:
   *   (A) public api methods
   *   (B) private (or package private) methods that journal
   *   (C) private (or package private) internal methods
   *   (D) private FromEntry methods used to replay entries from the journal
   *
   * (A) public api methods:
   * These methods are public and are accessed by the RPC and REST APIs. These methods lock all
   * the required paths, and also perform all permission checking.
   * (A) cannot call (A)
   * (A) can call (B)
   * (A) can call (C)
   * (A) cannot call (D)
   *
   * (B) private (or package private) methods that journal:
   * These methods perform the work from the public apis, and also asynchronously write to the
   * journal (for write operations). The names of these methods are suffixed with "AndJournal".
   * (B) cannot call (A)
   * (B) can call (B)
   * (B) can call (C)
   * (B) cannot call (D)
   *
   * (C) private (or package private) internal methods:
   * These methods perform the rest of the work, and do not do any journaling. The names of these
   * methods are suffixed by "Internal".
   * (C) cannot call (A)
   * (C) cannot call (B)
   * (C) can call (C)
   * (C) cannot call (D)
   *
   * (D) private FromEntry methods used to replay entries from the journal:
   * These methods are used to replay entries from reading the journal. This is done on start, as
   * well as for standby masters.
   * (D) cannot call (A)
   * (D) cannot call (B)
   * (D) can call (C)
   * (D) cannot call (D)
   */

  /** Handle to the block master. */
  private final BlockMaster mBlockMaster;

  /** This manages the file system inode structure. This must be journaled. */
  private final InodeTree mInodeTree;

  /** This manages the file system mount points. */
  private final MountTable mMountTable;

  /** This maintains inodes with ttl set, for the for the ttl checker service to use. */
  private final TtlBucketList mTtlBuckets = new TtlBucketList();

  /** This generates unique directory ids. This must be journaled. */
  private final InodeDirectoryIdGenerator mDirectoryIdGenerator;

  /** This checks user permissions on different operations. */
  private final PermissionChecker mPermissionChecker;

  /** List of paths to always keep in memory. */
  private final PrefixList mWhitelist;

  /** The handler for async persistence. */
  private final AsyncPersistHandler mAsyncPersistHandler;

  /**
   * The service that checks for inode files with ttl set. We store it here so that it can be
   * accessed from tests.
   */
  @SuppressFBWarnings("URF_UNREAD_FIELD")
  private Future<?> mTtlCheckerService;

  /**
   * The service that detects lost files. We store it here so that it can be accessed from tests.
   */
  @SuppressFBWarnings("URF_UNREAD_FIELD")
  private Future<?> mLostFilesDetectionService;

  /**
   * @param baseDirectory the base journal directory
   * @return the journal directory for this master
   */
  public static String getJournalDirectory(String baseDirectory) {
    return PathUtils.concatPath(baseDirectory, Constants.FILE_SYSTEM_MASTER_NAME);
  }

  /**
   * Creates a new instance of {@link FileSystemMaster}.
   *
   * @param blockMaster the {@link BlockMaster} to use
   * @param journal the journal to use for tracking master operations
   */
  public FileSystemMaster(BlockMaster blockMaster, Journal journal) {
    super(journal, 2);
    mBlockMaster = blockMaster;

    mDirectoryIdGenerator = new InodeDirectoryIdGenerator(mBlockMaster);
    mMountTable = new MountTable();
    mInodeTree = new InodeTree(mBlockMaster, mDirectoryIdGenerator, mMountTable);

    // TODO(gene): Handle default config value for whitelist.
    Configuration conf = MasterContext.getConf();
    mWhitelist = new PrefixList(conf.getList(Constants.MASTER_WHITELIST, ","));

    mAsyncPersistHandler =
        AsyncPersistHandler.Factory.create(MasterContext.getConf(), new FileSystemMasterView(this));
    mPermissionChecker = new PermissionChecker(mInodeTree);
  }

  @Override
  public Map<String, TProcessor> getServices() {
    Map<String, TProcessor> services = new HashMap<>();
    services.put(Constants.FILE_SYSTEM_MASTER_CLIENT_SERVICE_NAME,
        new FileSystemMasterClientService.Processor<>(
            new FileSystemMasterClientServiceHandler(this)));
    services.put(Constants.FILE_SYSTEM_MASTER_WORKER_SERVICE_NAME,
        new FileSystemMasterWorkerService.Processor<>(
            new FileSystemMasterWorkerServiceHandler(this)));
    return services;
  }

  @Override
  public String getName() {
    return Constants.FILE_SYSTEM_MASTER_NAME;
  }

  @Override
  public void processJournalEntry(JournalEntry entry) throws IOException {
    Message innerEntry = JournalProtoUtils.unwrap(entry);
    if (innerEntry instanceof InodeFileEntry || innerEntry instanceof InodeDirectoryEntry) {
      try {
        mInodeTree.addInodeFromJournal(entry);
      } catch (AccessControlException e) {
        throw new RuntimeException(e);
      }
    } else if (innerEntry instanceof InodeLastModificationTimeEntry) {
      InodeLastModificationTimeEntry modTimeEntry = (InodeLastModificationTimeEntry) innerEntry;
      try (LockedInodePath inodePath = mInodeTree.lockFullInodePath(modTimeEntry.getId(),
          InodeTree.LockMode.WRITE)) {
        inodePath.getInode().setLastModificationTimeMs(modTimeEntry.getLastModificationTimeMs());
      } catch (FileDoesNotExistException e) {
        throw new RuntimeException(e);
      }
    } else if (innerEntry instanceof PersistDirectoryEntry) {
      PersistDirectoryEntry typedEntry = (PersistDirectoryEntry) innerEntry;
      try (LockedInodePath inodePath = mInodeTree.lockFullInodePath(typedEntry.getId(),
          InodeTree.LockMode.WRITE)) {
        inodePath.getInode().setPersistenceState(PersistenceState.PERSISTED);
      } catch (FileDoesNotExistException e) {
        throw new RuntimeException(e);
      }
    } else if (innerEntry instanceof CompleteFileEntry) {
      try {
        completeFileFromEntry((CompleteFileEntry) innerEntry);
      } catch (InvalidPathException | InvalidFileSizeException | FileAlreadyCompletedException e) {
        throw new RuntimeException(e);
      }
    } else if (innerEntry instanceof SetAttributeEntry) {
      try {
        setAttributeFromEntry((SetAttributeEntry) innerEntry);
      } catch (FileDoesNotExistException e) {
        throw new RuntimeException(e);
      }
    } else if (innerEntry instanceof DeleteFileEntry) {
      deleteFromEntry((DeleteFileEntry) innerEntry);
    } else if (innerEntry instanceof RenameEntry) {
      renameFromEntry((RenameEntry) innerEntry);
    } else if (innerEntry instanceof InodeDirectoryIdGeneratorEntry) {
      mDirectoryIdGenerator.initFromJournalEntry((InodeDirectoryIdGeneratorEntry) innerEntry);
    } else if (innerEntry instanceof ReinitializeFileEntry) {
      resetBlockFileFromEntry((ReinitializeFileEntry) innerEntry);
    } else if (innerEntry instanceof AddMountPointEntry) {
      try {
        mountFromEntry((AddMountPointEntry) innerEntry);
      } catch (FileAlreadyExistsException | InvalidPathException e) {
        throw new RuntimeException(e);
      }
    } else if (innerEntry instanceof DeleteMountPointEntry) {
      try {
        unmountFromEntry((DeleteMountPointEntry) innerEntry);
      } catch (InvalidPathException | FileDoesNotExistException e) {
        throw new RuntimeException(e);
      }
    } else if (innerEntry instanceof AsyncPersistRequestEntry) {
      try {
        long fileId = ((AsyncPersistRequestEntry) innerEntry).getFileId();
        try (LockedInodePath inodePath = mInodeTree
            .lockFullInodePath(fileId, InodeTree.LockMode.WRITE)) {
          scheduleAsyncPersistenceInternal(inodePath);
        }
        // NOTE: persistence is asynchronous so there is no guarantee the path will still exist
        mAsyncPersistHandler.scheduleAsyncPersistence(getPath(fileId));
      } catch (AlluxioException e) {
        // It's possible that rescheduling the async persist calls fails, because the blocks may no
        // longer be in the memory
        LOG.error(e.getMessage());
      }
    } else {
      throw new IOException(ExceptionMessage.UNEXPECTED_JOURNAL_ENTRY.getMessage(innerEntry));
    }
  }

  @Override
  public void streamToJournalCheckpoint(JournalOutputStream outputStream) throws IOException {
    mMountTable.streamToJournalCheckpoint(outputStream);
    mInodeTree.streamToJournalCheckpoint(outputStream);
    outputStream.writeEntry(mDirectoryIdGenerator.toJournalEntry());
  }

  @Override
  public void start(boolean isLeader) throws IOException {
    if (isLeader) {
      // Only initialize root when isLeader because when initializing root, BlockMaster needs to
      // write journal entry, if it is not leader, BlockMaster won't have a writable journal.
      // If it is standby, it should be able to load the inode tree from leader's checkpoint.
      mInodeTree.initializeRoot(PermissionStatus.defaults()
          .applyDirectoryUMask(MasterContext.getConf())
          .setUserFromLoginModule(MasterContext.getConf()));
      String defaultUFS = MasterContext.getConf().get(Constants.UNDERFS_ADDRESS);
      try {
        mMountTable.add(new AlluxioURI(MountTable.ROOT), new AlluxioURI(defaultUFS),
            MountOptions.defaults());
      } catch (FileAlreadyExistsException | InvalidPathException e) {
        throw new IOException("Failed to mount the default UFS " + defaultUFS);
      }
    }
    // Call super.start after mInodeTree is initialized because mInodeTree is needed to write
    // a journal entry during super.start. Call super.start before calling
    // getExecutorService() because the super.start initializes the executor service.
    super.start(isLeader);
    if (isLeader) {
      mTtlCheckerService = getExecutorService().submit(
          new HeartbeatThread(HeartbeatContext.MASTER_TTL_CHECK, new MasterInodeTtlCheckExecutor(),
              MasterContext.getConf().getInt(Constants.MASTER_TTL_CHECKER_INTERVAL_MS)));
      mLostFilesDetectionService = getExecutorService().submit(new HeartbeatThread(
          HeartbeatContext.MASTER_LOST_FILES_DETECTION, new LostFilesDetectionHeartbeatExecutor(),
          MasterContext.getConf().getInt(Constants.MASTER_HEARTBEAT_INTERVAL_MS)));
    }
  }

  /**
   * Returns the file id for a given path. If the given path does not exist in Alluxio, the method
   * attempts to load it from UFS.
   * <p>
   * This operation requires users to have {@link FileSystemAction#READ} permission of the path.
   *
   * @param path the path to get the file id for
   * @return the file id for a given path, or -1 if there is no file at that path
   * @throws AccessControlException if permission checking fails
   */
  public long getFileId(AlluxioURI path) throws AccessControlException {
    long flushCounter = AsyncJournalWriter.INVALID_FLUSH_COUNTER;
    try (LockedInodePath inodePath = mInodeTree.lockInodePath(path, InodeTree.LockMode.WRITE)) {
      // This is WRITE locked, since loading metadata is possible.
      mPermissionChecker.checkPermission(FileSystemAction.READ, inodePath);
      flushCounter = loadMetadataIfNotExistAndJournal(inodePath,
          LoadMetadataOptions.defaults().setCreateAncestors(true));
      mInodeTree.ensureFullInodePath(inodePath, InodeTree.LockMode.READ);
      return inodePath.getInode().getId();
    } catch (InvalidPathException | FileDoesNotExistException e) {
      return IdUtils.INVALID_FILE_ID;
    } finally {
      // finally runs after resources are closed (unlocked).
      waitForJournalFlush(flushCounter);
    }
  }

  /**
   * Returns the {@link FileInfo} for a given file id. This method is not user-facing but supposed
   * to be called by other internal servers (e.g., block workers and web UI servers).
   *
   * @param fileId the file id to get the {@link FileInfo} for
   * @return the {@link FileInfo} for the given file
   * @throws FileDoesNotExistException if the file does not exist
   */
  // Currently used by Lineage Master and WebUI
  // TODO(binfan): Add permission checking for internal APIs
  public FileInfo getFileInfo(long fileId) throws FileDoesNotExistException {
    MasterContext.getMasterSource().incGetFileInfoOps(1);
    try (
        LockedInodePath inodePath = mInodeTree.lockFullInodePath(fileId, InodeTree.LockMode.READ)) {
      return getFileInfoInternal(inodePath);
    }
  }

  /**
   * Returns the {@link FileInfo} for a given path.
   * <p>
   * This operation requires users to have {@link FileSystemAction#READ} permission on the path.
   *
   * @param path the path to get the {@link FileInfo} for
   * @return the {@link FileInfo} for the given file id
   * @throws FileDoesNotExistException if the file does not exist
   * @throws InvalidPathException if the file path is not valid
   * @throws AccessControlException if permission checking fails
   */
  // TODO(peis): Add an option not to load metadata.
  public FileInfo getFileInfo(AlluxioURI path)
      throws FileDoesNotExistException, InvalidPathException, AccessControlException {
    MasterContext.getMasterSource().incGetFileInfoOps(1);
    long flushCounter = AsyncJournalWriter.INVALID_FLUSH_COUNTER;
    try (LockedInodePath inodePath = mInodeTree.lockInodePath(path, InodeTree.LockMode.WRITE)) {
      // This is WRITE locked, since loading metadata is possible.
      mPermissionChecker.checkPermission(FileSystemAction.READ, inodePath);
      flushCounter = loadMetadataIfNotExistAndJournal(inodePath,
          LoadMetadataOptions.defaults().setCreateAncestors(true));
      mInodeTree.ensureFullInodePath(inodePath, InodeTree.LockMode.READ);
      return getFileInfoInternal(inodePath);
    } finally {
      // finally runs after resources are closed (unlocked).
      waitForJournalFlush(flushCounter);
    }
  }

  /**
   * @param inodePath the {@link LockedInodePath} to get the {@link FileInfo} for
   * @return the {@link FileInfo} for the given inode
   * @throws FileDoesNotExistException if the file does not exist
   */
  private FileInfo getFileInfoInternal(LockedInodePath inodePath) throws FileDoesNotExistException {
    Inode<?> inode = inodePath.getInode();
    AlluxioURI uri = inodePath.getUri();
    FileInfo fileInfo = inode.generateClientFileInfo(uri.toString());
    fileInfo.setInMemoryPercentage(getInMemoryPercentage(inode));
    if (inode instanceof InodeFile) {
      try {
        fileInfo.setFileBlockInfos(getFileBlockInfoListInternal(inodePath));
      } catch (InvalidPathException e) {
        throw new FileDoesNotExistException(e.getMessage(), e);
      }
    }
    MountTable.Resolution resolution;
    try {
      resolution = mMountTable.resolve(uri);
    } catch (InvalidPathException e) {
      throw new FileDoesNotExistException(e.getMessage(), e);
    }
    AlluxioURI resolvedUri = resolution.getUri();
    // Only set the UFS path if the path is nested under a mount point.
    if (!uri.equals(resolvedUri)) {
      fileInfo.setUfsPath(resolvedUri.toString());
    }
    MasterContext.getMasterSource().incFileInfosGot(1);
    return fileInfo;
  }

  /**
   * @param fileId the file id
   * @return the persistence state for the given file
   * @throws FileDoesNotExistException if the file does not exist
   */
  // Internal facing, currently used by Lineage master
  // TODO(binfan): Add permission checking for internal APIs
  public PersistenceState getPersistenceState(long fileId) throws FileDoesNotExistException {
    try (
        LockedInodePath inodePath = mInodeTree.lockFullInodePath(fileId, InodeTree.LockMode.READ)) {
      return inodePath.getInode().getPersistenceState();
    }
  }

  /**
   * Returns a list of {@link FileInfo} for a given path. If the given path is a file, the list only
   * contains a single object. If it is a directory, the resulting list contains all direct children
   * of the directory.
   * <p>
   * This operation requires users to have
   * {@link FileSystemAction#READ} permission on the path, and also
   * {@link FileSystemAction#EXECUTE} permission on the path if it is a directory.
   *
   * @param path the path to get the {@link FileInfo} list for
   * @param loadDirectChildren whether to load the direct children if path is a directory if its
   *        direct children have not beed loaded before
   * @return the list of {@link FileInfo}s
   * @throws AccessControlException if permission checking fails
   * @throws FileDoesNotExistException if the file does not exist
   * @throws InvalidPathException if the path is invalid
   */
  // TODO(peis): Create GetFileInfoListOptions and add an option not to load metadata.
  public List<FileInfo> getFileInfoList(AlluxioURI path, boolean loadDirectChildren)
      throws AccessControlException, FileDoesNotExistException, InvalidPathException {
    MasterContext.getMasterSource().incGetFileInfoOps(1);
    long flushCounter = AsyncJournalWriter.INVALID_FLUSH_COUNTER;
    try (LockedInodePath inodePath = mInodeTree.lockInodePath(path, InodeTree.LockMode.WRITE)) {
      // This is WRITE locked, since loading metadata is possible.
      mPermissionChecker.checkPermission(FileSystemAction.READ, inodePath);

      LoadMetadataOptions loadMetadataOptions =
          LoadMetadataOptions.defaults().setCreateAncestors(true)
              .setLoadDirectChildren(loadDirectChildren);
      Inode<?> inode = null;
      if (inodePath.fullPathExists()) {
        inode = inodePath.getInode();
        if (inode.isDirectory() && ((InodeDirectory) inode).isDirectChildrenLoaded()) {
          loadMetadataOptions.setLoadDirectChildren(false);
        }
      }

      flushCounter = loadMetadataIfNotExistAndJournal(inodePath, loadMetadataOptions);
      mInodeTree.ensureFullInodePath(inodePath, InodeTree.LockMode.READ);
      inode = inodePath.getInode();

      List<FileInfo> ret = new ArrayList<>();
      if (inode.isDirectory()) {
        TempInodePathForDescendant tempInodePath = new TempInodePathForDescendant(inodePath);
        mPermissionChecker.checkPermission(FileSystemAction.EXECUTE, inodePath);
        for (Inode<?> child : ((InodeDirectory) inode).getChildren()) {
          child.lockRead();
          try {
            // the path to child for getPath should already be locked.
            tempInodePath.setDescendant(child, mInodeTree.getPath(child));
            ret.add(getFileInfoInternal(tempInodePath));
          } finally {
            child.unlockRead();
          }
        }
      } else {
        ret.add(getFileInfoInternal(inodePath));
      }
      MasterContext.getMasterSource().incFileInfosGot(ret.size());
      return ret;
    } finally {
      // finally runs after resources are closed (unlocked).
      waitForJournalFlush(flushCounter);
    }
  }

  /**
   * @return a read-only view of the file system master
   */
  public FileSystemMasterView getFileSystemMasterView() {
    return new FileSystemMasterView(this);
  }

  /**
   * Completes a file. After a file is completed, it cannot be written to.
   * <p>
   * This operation requires users to have {@link FileSystemAction#WRITE} permission on the path.
   *
   * @param path the file path to complete
   * @param options the method options
   * @throws BlockInfoException if a block information exception is encountered
   * @throws FileDoesNotExistException if the file does not exist
   * @throws InvalidPathException if an invalid path is encountered
   * @throws InvalidFileSizeException if an invalid file size is encountered
   * @throws FileAlreadyCompletedException if the file is already completed
   * @throws AccessControlException if permission checking fails
   */
  public void completeFile(AlluxioURI path, CompleteFileOptions options)
      throws BlockInfoException, FileDoesNotExistException, InvalidPathException,
      InvalidFileSizeException, FileAlreadyCompletedException, AccessControlException {
    MasterContext.getMasterSource().incCompleteFileOps(1);
    long flushCounter = AsyncJournalWriter.INVALID_FLUSH_COUNTER;
    try (LockedInodePath inodePath = mInodeTree.lockFullInodePath(path, InodeTree.LockMode.WRITE)) {
      mPermissionChecker.checkPermission(FileSystemAction.WRITE, inodePath);
      // Even readonly mount points should be able to complete a file, for UFS reads in CACHE mode.
      flushCounter = completeFileAndJournal(inodePath, options);
    } finally {
      // finally runs after resources are closed (unlocked).
      waitForJournalFlush(flushCounter);
    }
  }

  /**
   * Completes a file. After a file is completed, it cannot be written to.
   * <p>
   * Writes to the journal.
   *
   * @param inodePath the {@link LockedInodePath} to complete
   * @param options the method options
   * @return the flush counter for journaling
   * @throws InvalidPathException if an invalid path is encountered
   * @throws FileDoesNotExistException if the file does not exist
   * @throws BlockInfoException if a block information exception is encountered
   * @throws FileAlreadyCompletedException if the file is already completed
   * @throws InvalidFileSizeException if an invalid file size is encountered
   */
  private long completeFileAndJournal(LockedInodePath inodePath, CompleteFileOptions options)
      throws InvalidPathException, FileDoesNotExistException, BlockInfoException,
      FileAlreadyCompletedException, InvalidFileSizeException {
    long opTimeMs = System.currentTimeMillis();
    Inode<?> inode = inodePath.getInode();
    if (!inode.isFile()) {
      throw new FileDoesNotExistException(
          ExceptionMessage.PATH_MUST_BE_FILE.getMessage(inodePath.getUri()));
    }

    InodeFile fileInode = (InodeFile) inode;
    List<Long> blockIdList = fileInode.getBlockIds();
    List<BlockInfo> blockInfoList = mBlockMaster.getBlockInfoList(blockIdList);
    if (!fileInode.isPersisted() && blockInfoList.size() != blockIdList.size()) {
      throw new BlockInfoException("Cannot complete a file without all the blocks committed");
    }

    // Iterate over all file blocks committed to Alluxio, computing the length and verify that all
    // the blocks (except the last one) is the same size as the file block size.
    long inMemoryLength = 0;
    long fileBlockSize = fileInode.getBlockSizeBytes();
    for (int i = 0; i < blockInfoList.size(); i++) {
      BlockInfo blockInfo = blockInfoList.get(i);
      inMemoryLength += blockInfo.getLength();
      if (i < blockInfoList.size() - 1 && blockInfo.getLength() != fileBlockSize) {
        throw new BlockInfoException(
            "Block index " + i + " has a block size smaller than the file block size ("
                + fileInode.getBlockSizeBytes() + ")");
      }
    }

    // If the file is persisted, its length is determined by UFS. Otherwise, its length is
    // determined by its memory footprint.
    long length = fileInode.isPersisted() ? options.getUfsLength() : inMemoryLength;

    completeFileInternal(fileInode.getBlockIds(), inodePath, length, opTimeMs);
    CompleteFileEntry completeFileEntry = CompleteFileEntry.newBuilder()
        .addAllBlockIds(fileInode.getBlockIds())
        .setId(inode.getId())
        .setLength(length)
        .setOpTimeMs(opTimeMs)
        .build();
    return appendJournalEntry(JournalEntry.newBuilder().setCompleteFile(completeFileEntry).build());
  }

  /**
   * @param blockIds the block ids to use
   * @param inodePath the {@link LockedInodePath} to complete
   * @param length the length to use
   * @param opTimeMs the operation time (in milliseconds)
   * @throws FileDoesNotExistException if the file does not exist
   * @throws InvalidPathException if an invalid path is encountered
   * @throws InvalidFileSizeException if an invalid file size is encountered
   * @throws FileAlreadyCompletedException if the file has already been completed
   */
  void completeFileInternal(List<Long> blockIds, LockedInodePath inodePath, long length,
      long opTimeMs)
      throws FileDoesNotExistException, InvalidPathException, InvalidFileSizeException,
      FileAlreadyCompletedException {
    InodeFile inode = inodePath.getInodeFile();
    inode.setBlockIds(blockIds);
    inode.setLastModificationTimeMs(opTimeMs);
    inode.complete(length);

    if (inode.isPersisted()) {
      // Commit all the file blocks (without locations) so the metadata for the block exists.
      long currLength = length;
      for (long blockId : inode.getBlockIds()) {
        long blockSize = Math.min(currLength, inode.getBlockSizeBytes());
        mBlockMaster.commitBlockInUFS(blockId, blockSize);
        currLength -= blockSize;
      }
    }
    MasterContext.getMasterSource().incFilesCompleted(1);
  }

  /**
   * @param entry the entry to use
   * @throws InvalidPathException if an invalid path is encountered
   * @throws InvalidFileSizeException if an invalid file size is encountered
   * @throws FileAlreadyCompletedException if the file has already been completed
   */
  private void completeFileFromEntry(CompleteFileEntry entry)
      throws InvalidPathException, InvalidFileSizeException, FileAlreadyCompletedException {
    try (LockedInodePath inodePath = mInodeTree
        .lockFullInodePath(entry.getId(), InodeTree.LockMode.WRITE)) {
      completeFileInternal(entry.getBlockIdsList(), inodePath, entry.getLength(),
          entry.getOpTimeMs());
    } catch (FileDoesNotExistException e) {
      throw new RuntimeException(e);
    }
  }

  /**
   * Creates a file (not a directory) for a given path.
   * <p>
   * This operation requires {@link FileSystemAction#WRITE} permission on the parent of this path.
   *
   * @param path the file to create
   * @param options method options
   * @return the file id of the create file
   * @throws InvalidPathException if an invalid path is encountered
   * @throws FileAlreadyExistsException if the file already exists
   * @throws BlockInfoException if an invalid block information is encountered
   * @throws IOException if the creation fails
   * @throws AccessControlException if permission checking fails
   * @throws FileDoesNotExistException if the parent of the path does not exist and the recursive
   *         option is false
   */
  public long createFile(AlluxioURI path, CreateFileOptions options)
      throws AccessControlException, InvalidPathException, FileAlreadyExistsException,
          BlockInfoException, IOException, FileDoesNotExistException {
    MasterContext.getMasterSource().incCreateFileOps(1);
    long flushCounter = AsyncJournalWriter.INVALID_FLUSH_COUNTER;
    try (LockedInodePath inodePath = mInodeTree.lockInodePath(path, InodeTree.LockMode.WRITE)) {
      mPermissionChecker.checkParentPermission(FileSystemAction.WRITE, inodePath);
      mMountTable.checkUnderWritableMountPoint(path);
      flushCounter = createFileAndJournal(inodePath, options);
      return inodePath.getInode().getId();
    } finally {
      // finally runs after resources are closed (unlocked).
      waitForJournalFlush(flushCounter);
    }
  }

  /**
   * Creates a file (not a directory) for a given path.
   * <p>
   * Writes to the journal.
   *
   * @param inodePath the file to create
   * @param options method options
   * @return the file id of the create file
   * @throws FileAlreadyExistsException if the file already exists
   * @throws BlockInfoException if an invalid block information in encountered
   * @throws FileDoesNotExistException if the parent of the path does not exist and the recursive
   *         option is false
   * @throws InvalidPathException if an invalid path is encountered
   * @throws IOException if the creation fails
   */
  private long createFileAndJournal(LockedInodePath inodePath, CreateFileOptions options)
      throws FileAlreadyExistsException, BlockInfoException, FileDoesNotExistException,
      InvalidPathException, IOException {
    InodeTree.CreatePathResult createResult = createFileInternal(inodePath, options);

    long counter = appendJournalEntry(mDirectoryIdGenerator.toJournalEntry());
    counter = AsyncJournalWriter.getFlushCounter(counter, journalCreatePathResult(createResult));
    return counter;
  }

  /**
   * @param inodePath the path to be created
   * @param options method options
   * @return {@link InodeTree.CreatePathResult} with the path creation result
   * @throws InvalidPathException if an invalid path is encountered
   * @throws FileAlreadyExistsException if the file already exists
   * @throws BlockInfoException if invalid block information is encountered
   * @throws IOException if an I/O error occurs
   * @throws FileDoesNotExistException if the parent of the path does not exist and the recursive
   *         option is false
   */
  InodeTree.CreatePathResult createFileInternal(LockedInodePath inodePath,
      CreateFileOptions options)
      throws InvalidPathException, FileAlreadyExistsException, BlockInfoException, IOException,
      FileDoesNotExistException {
    InodeTree.CreatePathResult createResult = mInodeTree.createPath(inodePath, options);
    // If the create succeeded, the list of created inodes will not be empty.
    List<Inode<?>> created = createResult.getCreated();
    InodeFile inode = (InodeFile) created.get(created.size() - 1);
    if (mWhitelist.inList(inodePath.getUri().toString())) {
      inode.setCacheable(true);
    }

    mTtlBuckets.insert(inode);

    MasterContext.getMasterSource().incFilesCreated(1);
    MasterContext.getMasterSource().incDirectoriesCreated(created.size() - 1);
    return createResult;
  }

  /**
   * Reinitializes the blocks of an existing open file.
   *
   * @param path the path to the file
   * @param blockSizeBytes the new block size
   * @param ttl the ttl
   * @return the file id
   * @throws InvalidPathException if the path is invalid
   * @throws FileDoesNotExistException if the path does not exist
   */
  // Used by lineage master
  public long reinitializeFile(AlluxioURI path, long blockSizeBytes, long ttl)
      throws InvalidPathException, FileDoesNotExistException {
    long flushCounter = AsyncJournalWriter.INVALID_FLUSH_COUNTER;
    try (LockedInodePath inodePath = mInodeTree.lockFullInodePath(path, InodeTree.LockMode.WRITE)) {
      long id = mInodeTree.reinitializeFile(inodePath, blockSizeBytes, ttl);
      ReinitializeFileEntry reinitializeFile = ReinitializeFileEntry.newBuilder()
          .setPath(path.getPath())
          .setBlockSizeBytes(blockSizeBytes)
          .setTtl(ttl)
          .build();
      flushCounter = appendJournalEntry(
          JournalEntry.newBuilder().setReinitializeFile(reinitializeFile).build());
      return id;
    } finally {
      // finally runs after resources are closed (unlocked).
      waitForJournalFlush(flushCounter);
    }
  }

  /**
   * @param entry the entry to use
   */
  private void resetBlockFileFromEntry(ReinitializeFileEntry entry) {
    try (LockedInodePath inodePath = mInodeTree
        .lockFullInodePath(new AlluxioURI(entry.getPath()), InodeTree.LockMode.WRITE)) {
      mInodeTree.reinitializeFile(inodePath, entry.getBlockSizeBytes(), entry.getTtl());
    } catch (InvalidPathException | FileDoesNotExistException e) {
      throw new RuntimeException(e);
    }
  }

  /**
   * Gets a new block id for the next block of a given file to write to.
   * <p>
   * This operation requires users to have {@link FileSystemAction#WRITE} permission on the path as
   * this API is called when creating a new block for a file.
   *
   * @param path the path of the file to get the next block id for
   * @return the next block id for the given file
   * @throws FileDoesNotExistException if the file does not exist
   * @throws InvalidPathException if the given path is not valid
   * @throws AccessControlException if permission checking fails
   */
  public long getNewBlockIdForFile(AlluxioURI path)
      throws FileDoesNotExistException, InvalidPathException, AccessControlException {
    MasterContext.getMasterSource().incGetNewBlockOps(1);
    try (LockedInodePath inodePath = mInodeTree.lockFullInodePath(path, InodeTree.LockMode.WRITE)) {
      mPermissionChecker.checkPermission(FileSystemAction.WRITE, inodePath);
      MasterContext.getMasterSource().incNewBlocksGot(1);
      return inodePath.getInodeFile().getNewBlockId();
    }
  }

  /**
   * @return the number of files and directories
   */
  public int getNumberOfPaths() {
    return mInodeTree.getSize();
  }

  /**
   * @return the number of pinned files and directories
   */
  public int getNumberOfPinnedFiles() {
    return mInodeTree.getPinnedSize();
  }

  /**
   * Deletes a given path.
   * <p>
   * This operation requires user to have {@link FileSystemAction#WRITE}
   * permission on the parent of the path.
   *
   * @param path the path to delete
   * @param recursive if true, will delete all its children
   * @throws DirectoryNotEmptyException if recursive is false and the file is a nonempty directory
   * @throws FileDoesNotExistException if the file does not exist
   * @throws IOException if an I/O error occurs
   * @throws AccessControlException if permission checking fails
   * @throws InvalidPathException if the path is invalid
   */
  public void delete(AlluxioURI path, boolean recursive)
      throws IOException, FileDoesNotExistException, DirectoryNotEmptyException,
          InvalidPathException, AccessControlException {
    MasterContext.getMasterSource().incDeletePathOps(1);
    long flushCounter = AsyncJournalWriter.INVALID_FLUSH_COUNTER;
    try (LockedInodePath inodePath = mInodeTree.lockFullInodePath(path, InodeTree.LockMode.WRITE)) {
      mPermissionChecker.checkParentPermission(FileSystemAction.WRITE, inodePath);
      mMountTable.checkUnderWritableMountPoint(path);
      flushCounter = deleteAndJournal(inodePath, recursive);
    } finally {
      // finally runs after resources are closed (unlocked).
      waitForJournalFlush(flushCounter);
    }
  }

  /**
   * Deletes a given path.
   * <p>
   * Writes to the journal.
   *
   * @param inodePath the path to delete
   * @param recursive if true, will delete all its children
   * @return the flush counter for journaling
   * @throws InvalidPathException if the path is invalid
   * @throws FileDoesNotExistException if the file does not exist
   * @throws IOException if an I/O error occurs
   * @throws DirectoryNotEmptyException if recursive is false and the file is a nonempty directory
   */
  private long deleteAndJournal(LockedInodePath inodePath, boolean recursive)
      throws InvalidPathException, FileDoesNotExistException, IOException,
      DirectoryNotEmptyException {
    Inode<?> inode = inodePath.getInode();
    long fileId = inode.getId();
    long opTimeMs = System.currentTimeMillis();
    deleteInternal(inodePath, recursive, false, opTimeMs);
    DeleteFileEntry deleteFile = DeleteFileEntry.newBuilder()
        .setId(fileId)
        .setRecursive(recursive)
        .setOpTimeMs(opTimeMs)
        .build();
    return appendJournalEntry(JournalEntry.newBuilder().setDeleteFile(deleteFile).build());
  }

  /**
   * @param entry the entry to use
   */
  private void deleteFromEntry(DeleteFileEntry entry) {
    MasterContext.getMasterSource().incDeletePathOps(1);
    try (LockedInodePath inodePath = mInodeTree
        .lockFullInodePath(entry.getId(), InodeTree.LockMode.WRITE)) {
      deleteInternal(inodePath, entry.getRecursive(), true, entry.getOpTimeMs());
    } catch (Exception e) {
      throw new RuntimeException(e);
    }
  }

  /**
   * Convenience method for avoiding {@link DirectoryNotEmptyException} when calling
   * {@link #deleteInternal(LockedInodePath, boolean, boolean, long)}.
   *
   * @param inodePath the {@link LockedInodePath} to delete
   * @param replayed whether the operation is a result of replaying the journal
   * @param opTimeMs the time of the operation
   * @throws FileDoesNotExistException if a non-existent file is encountered
   * @throws InvalidPathException if the fileId is for the root directory
   * @throws IOException if an I/O error is encountered
   */
  private void deleteRecursiveInternal(LockedInodePath inodePath, boolean replayed, long opTimeMs)
      throws FileDoesNotExistException, IOException, InvalidPathException {
    try {
      deleteInternal(inodePath, true, replayed, opTimeMs);
    } catch (DirectoryNotEmptyException e) {
      throw new IllegalStateException(
          "deleteInternal should never throw DirectoryNotEmptyException when recursive is true", e);
    }
  }

  /**
   * Implements file deletion.
   *
   * @param inodePath the file {@link LockedInodePath}
   * @param recursive if the file id identifies a directory, this flag specifies whether the
   *        directory content should be deleted recursively
   * @param replayed whether the operation is a result of replaying the journal
   * @param opTimeMs the time of the operation
   * @throws FileDoesNotExistException if a non-existent file is encountered
   * @throws IOException if an I/O error is encountered
   * @throws InvalidPathException if the specified path is the root
   * @throws DirectoryNotEmptyException if recursive is false and the file is a nonempty directory
   */
  private void deleteInternal(LockedInodePath inodePath, boolean recursive, boolean replayed,
      long opTimeMs) throws FileDoesNotExistException, IOException, DirectoryNotEmptyException,
      InvalidPathException {
    // TODO(jiri): A crash after any UFS object is deleted and before the delete operation is
    // journaled will result in an inconsistency between Alluxio and UFS.
    if (!inodePath.fullPathExists()) {
      return;
    }
    Inode<?> inode = inodePath.getInode();
    if (inode == null) {
      return;
    }
    if (inode.isDirectory() && !recursive && ((InodeDirectory) inode).getNumberOfChildren() > 0) {
      // inode is nonempty, and we don't want to delete a nonempty directory unless recursive is
      // true
      throw new DirectoryNotEmptyException(ExceptionMessage.DELETE_NONEMPTY_DIRECTORY_NONRECURSIVE,
          inode.getName());
    }
    if (mInodeTree.isRootId(inode.getId())) {
      // The root cannot be deleted.
      throw new InvalidPathException(ExceptionMessage.DELETE_ROOT_DIRECTORY.getMessage());
    }

    List<Inode<?>> delInodes = new ArrayList<Inode<?>>();
    delInodes.add(inode);
<<<<<<< HEAD
    if (inode.isDirectory()) {
      delInodes.addAll(mInodeTree.getInodeChildrenRecursive((InodeDirectory) inode));
    }

    // We go through each inode, removing it from its parent set and from mDelInodes. If it's a
    // file, we deal with the checkpoints and blocks as well.
    for (int i = delInodes.size() - 1; i >= 0; i--) {
      Inode<?> delInode = delInodes.get(i);

      // TODO(jiri): What should the Alluxio behavior be when a UFS delete operation fails?
      // Currently, it will result in an inconsistency between Alluxio and UFS.
      if (!replayed && delInode.isPersisted()) {
        try {
          AlluxioURI alluxioUriToDel = mInodeTree.getPath(delInode);
          // If this is a mount point, we have deleted all the children and can unmount it
          // TODO(calvin): Add tests (ALLUXIO-1831)
          if (mMountTable.isMountPoint(alluxioUriToDel)) {
            unmountInternal(alluxioUriToDel);
          } else {
            // Delete the file in the under file system.
            MountTable.Resolution resolution = mMountTable.resolve(alluxioUriToDel);
            String ufsUri = resolution.getUri().toString();
            UnderFileSystem ufs = resolution.getUfs();
            if (!ufs.exists(ufsUri)) {
              LOG.warn("Deleted file does not exist in the underfs: {}", ufsUri);
            } else if (!ufs.delete(ufsUri, true)) {
              LOG.error("Failed to delete {} from the under file system", ufsUri);
              throw new IOException(ExceptionMessage.DELETE_FAILED_UFS.getMessage(ufsUri));
=======

    try (InodeLockList lockList = mInodeTree.lockDescendants(inodePath, InodeTree.LockMode.WRITE)) {
      delInodes.addAll(lockList.getInodes());

      TempInodePathForDescendant tempInodePath = new TempInodePathForDescendant(inodePath);
      // We go through each inode, removing it from it's parent set and from mDelInodes. If it's a
      // file, we deal with the checkpoints and blocks as well.
      for (int i = delInodes.size() - 1; i >= 0; i--) {
        Inode<?> delInode = delInodes.get(i);
        // the path to delInode for getPath should already be locked.
        AlluxioURI alluxioUriToDel = mInodeTree.getPath(delInode);
        tempInodePath.setDescendant(delInode, alluxioUriToDel);

        // TODO(jiri): What should the Alluxio behavior be when a UFS delete operation fails?
        // Currently, it will result in an inconsistency between Alluxio and UFS.
        if (!replayed && delInode.isPersisted()) {
          try {
            // If this is a mount point, we have deleted all the children and can unmount it
            // TODO(calvin): Add tests (ALLUXIO-1831)
            if (mMountTable.isMountPoint(alluxioUriToDel)) {
              unmountInternal(tempInodePath);
            } else {
              // Delete the file in the under file system.
              MountTable.Resolution resolution = mMountTable.resolve(alluxioUriToDel);
              String ufsUri = resolution.getUri().toString();
              UnderFileSystem ufs = resolution.getUfs();
              if (!ufs.exists(ufsUri)) {
                LOG.warn("Deleted file does not exist in the underfs: {}", ufsUri);
              } else if (!ufs.delete(ufsUri, true)) {
                LOG.error("Failed to delete {} from the under file system", ufsUri);
                throw new IOException(ExceptionMessage.DELETE_FAILED_UFS.getMessage(ufsUri));
              }
>>>>>>> 143c2ff4
            }
          } catch (InvalidPathException e) {
            LOG.warn(e.getMessage());
          }
        }

        if (delInode.isFile()) {
          // Remove corresponding blocks from workers and delete metadata in master.
          mBlockMaster.removeBlocks(((InodeFile) delInode).getBlockIds(), true /* delete */);
        }

        mInodeTree.deleteInode(tempInodePath, opTimeMs);
      }
    }

    MasterContext.getMasterSource().incPathsDeleted(delInodes.size());
  }

  /**
   * Gets the {@link FileBlockInfo} for all blocks of a file. If path is a directory, an exception
   * is thrown.
   * <p>
   * This operation requires the client user to have {@link FileSystemAction#READ} permission on the
   * the path.
   *
   * @param path the path to get the info for
   * @return a list of {@link FileBlockInfo} for all the blocks of the given path
   * @throws FileDoesNotExistException if the file does not exist or path is a directory
   * @throws InvalidPathException if the path of the given file is invalid
   * @throws AccessControlException if permission checking fails
   */
  public List<FileBlockInfo> getFileBlockInfoList(AlluxioURI path)
      throws FileDoesNotExistException, InvalidPathException, AccessControlException {
    MasterContext.getMasterSource().incGetFileBlockInfoOps(1);
    try (LockedInodePath inodePath = mInodeTree.lockFullInodePath(path, InodeTree.LockMode.READ)) {
      mPermissionChecker.checkPermission(FileSystemAction.READ, inodePath);
      List<FileBlockInfo> ret = getFileBlockInfoListInternal(inodePath);
      MasterContext.getMasterSource().incFileBlockInfosGot(ret.size());
      return ret;
    }
  }

  /**
   * @param inodePath the {@link LockedInodePath} to get the info for
   * @return a list of {@link FileBlockInfo} for all the blocks of the given inode
   * @throws InvalidPathException if the path of the given file is invalid
   */
  private List<FileBlockInfo> getFileBlockInfoListInternal(LockedInodePath inodePath)
    throws InvalidPathException, FileDoesNotExistException {
    InodeFile file = inodePath.getInodeFile();
    List<BlockInfo> blockInfoList = mBlockMaster.getBlockInfoList(file.getBlockIds());

    List<FileBlockInfo> ret = new ArrayList<>();
    for (BlockInfo blockInfo : blockInfoList) {
      ret.add(generateFileBlockInfo(inodePath, blockInfo));
    }
    return ret;
  }

  /**
   * Generates a {@link FileBlockInfo} object from internal metadata. This adds file information to
   * the block, such as the file offset, and additional UFS locations for the block.
   *
   * @param inodePath the file the block is a part of
   * @param blockInfo the {@link BlockInfo} to generate the {@link FileBlockInfo} from
   * @return a new {@link FileBlockInfo} for the block
   * @throws InvalidPathException if the mount table is not able to resolve the file
   */
  private FileBlockInfo generateFileBlockInfo(LockedInodePath inodePath, BlockInfo blockInfo)
      throws InvalidPathException, FileDoesNotExistException {
    InodeFile file = inodePath.getInodeFile();
    FileBlockInfo fileBlockInfo = new FileBlockInfo();
    fileBlockInfo.setBlockInfo(blockInfo);
    fileBlockInfo.setUfsLocations(new ArrayList<String>());

    // The sequence number part of the block id is the block index.
    long offset = file.getBlockSizeBytes() * BlockId.getSequenceNumber(blockInfo.getBlockId());
    fileBlockInfo.setOffset(offset);

    if (fileBlockInfo.getBlockInfo().getLocations().isEmpty() && file.isPersisted()) {
      // No alluxio locations, but there is a checkpoint in the under storage system. Add the
      // locations from the under storage system.
      MountTable.Resolution resolution = mMountTable.resolve(inodePath.getUri());
      String ufsUri = resolution.getUri().toString();
      UnderFileSystem ufs = resolution.getUfs();
      List<String> locs;
      try {
        locs = ufs.getFileLocations(ufsUri, fileBlockInfo.getOffset());
      } catch (IOException e) {
        return fileBlockInfo;
      }
      if (locs != null) {
        for (String loc : locs) {
          fileBlockInfo.getUfsLocations().add(loc);
        }
      }
    }
    return fileBlockInfo;
  }

  /**
   * Returns whether the inodeFile is fully in memory or not. The file is fully in memory only if
   * all the blocks of the file are in memory, in other words, the in memory percentage is 100.
   *
   * @return true if the file is fully in memory, false otherwise
   */
  private boolean isFullyInMemory(InodeFile inode) {
    return getInMemoryPercentage(inode) == 100;
  }

  /**
   * @return absolute paths of all in memory files
   */
  public List<AlluxioURI> getInMemoryFiles() {
    List<AlluxioURI> ret = new ArrayList<AlluxioURI>();
    getInMemoryFilesInternal(mInodeTree.getRoot(), new AlluxioURI(AlluxioURI.SEPARATOR), ret);
    return ret;
  }

  private void getInMemoryFilesInternal(Inode<?> inode, AlluxioURI uri,
      List<AlluxioURI> inMemoryFiles) {
    inode.lockRead();
    try {
      AlluxioURI newUri = uri.join(inode.getName());
      if (inode.isFile()) {
        if (isFullyInMemory((InodeFile) inode)) {
          inMemoryFiles.add(newUri);
        }
      } else {
        // This inode is a directory.
        Set<Inode<?>> children = ((InodeDirectory) inode).getChildren();
        for (Inode<?> child : children) {
          getInMemoryFilesInternal(child, newUri, inMemoryFiles);
        }
      }
    } finally {
      inode.unlockRead();
    }
  }

  /**
   * Gets the in-memory percentage of an Inode. For a file that has all blocks in memory, it returns
   * 100; for a file that has no block in memory, it returns 0. Returns 0 for a directory.
   *
   * @param inode the inode
   * @return the in memory percentage
   */
  private int getInMemoryPercentage(Inode<?> inode) {
    if (!inode.isFile()) {
      return 0;
    }
    InodeFile inodeFile = (InodeFile) inode;

    long length = inodeFile.getLength();
    if (length == 0) {
      return 100;
    }

    long inMemoryLength = 0;
    for (BlockInfo info : mBlockMaster.getBlockInfoList(inodeFile.getBlockIds())) {
      if (isInTopStorageTier(info)) {
        inMemoryLength += info.getLength();
      }
    }
    return (int) (inMemoryLength * 100 / length);
  }

  /**
   * @return true if the given block is in the top storage level in some worker, false otherwise
   */
  private boolean isInTopStorageTier(BlockInfo blockInfo) {
    for (BlockLocation location : blockInfo.getLocations()) {
      if (mBlockMaster.getGlobalStorageTierAssoc().getOrdinal(location.getTierAlias()) == 0) {
        return true;
      }
    }
    return false;
  }

  /**
   * Creates a directory for a given path.
   * <p>
   * This operation requires the client user to have
   * {@link FileSystemAction#WRITE} permission on the parent of the path.
   *
   * @param path the path of the directory
   * @param options method options
   * @throws InvalidPathException when the path is invalid, please see documentation on
   *         {@link InodeTree#createPath(LockedInodePath, CreatePathOptions)} for more details
   * @throws FileAlreadyExistsException when there is already a file at path
   * @throws IOException if a non-Alluxio related exception occurs
   * @throws AccessControlException if permission checking fails
   * @throws FileDoesNotExistException if the parent of the path does not exist and the recursive
   *         option is false
   */
  public void createDirectory(AlluxioURI path, CreateDirectoryOptions options)
      throws InvalidPathException, FileAlreadyExistsException, IOException, AccessControlException,
      FileDoesNotExistException {
    LOG.debug("createDirectory {} ", path);
    MasterContext.getMasterSource().incCreateDirectoriesOps(1);
    long flushCounter = AsyncJournalWriter.INVALID_FLUSH_COUNTER;
    try (LockedInodePath inodePath = mInodeTree.lockInodePath(path, InodeTree.LockMode.WRITE)) {
      mPermissionChecker.checkParentPermission(FileSystemAction.WRITE, inodePath);
      mMountTable.checkUnderWritableMountPoint(path);
      flushCounter = createDirectoryAndJournal(inodePath, options);
    } finally {
      // finally runs after resources are closed (unlocked).
      waitForJournalFlush(flushCounter);
    }
  }

  /**
   * Creates a directory for a given path.
   * <p>
   * Writes to the journal.
   *
   * @param inodePath the {@link LockedInodePath} of the directory
   * @param options method options
   * @return the flush counter for journaling
   * @throws FileAlreadyExistsException when there is already a file at path
   * @throws FileDoesNotExistException if the parent of the path does not exist and the recursive
   *         option is false
   * @throws InvalidPathException when the path is invalid, please see documentation on
   *         {@link InodeTree#createPath(LockedInodePath, CreatePathOptions)} for more details
   * @throws AccessControlException if permission checking fails
   * @throws IOException if a non-Alluxio related exception occurs
   */
  private long createDirectoryAndJournal(LockedInodePath inodePath, CreateDirectoryOptions options)
      throws FileAlreadyExistsException, FileDoesNotExistException, InvalidPathException,
      AccessControlException, IOException {
    InodeTree.CreatePathResult createResult = createDirectoryInternal(inodePath, options);
    long counter = appendJournalEntry(mDirectoryIdGenerator.toJournalEntry());
    counter = AsyncJournalWriter.getFlushCounter(counter, journalCreatePathResult(createResult));
    MasterContext.getMasterSource().incDirectoriesCreated(1);
    return counter;
  }

  /**
   * Implementation of directory creation for a given path.
   *
   * @param inodePath the path of the directory
   * @param options method options
   * @return an {@link alluxio.master.file.meta.InodeTree.CreatePathResult} representing the
   *         modified inodes and created inodes during path creation
   * @throws InvalidPathException when the path is invalid, please see documentation on
   *         {@link InodeTree#createPath(LockedInodePath, CreatePathOptions)} for more details
   * @throws FileAlreadyExistsException when there is already a file at path
   * @throws IOException if a non-Alluxio related exception occurs
   * @throws AccessControlException if permission checking fails
   */
  private InodeTree.CreatePathResult createDirectoryInternal(LockedInodePath inodePath,
      CreateDirectoryOptions options) throws InvalidPathException, FileAlreadyExistsException,
      IOException, AccessControlException, FileDoesNotExistException {
    try {
      return mInodeTree.createPath(inodePath, options);
    } catch (BlockInfoException e) {
      // Since we are creating a directory, the block size is ignored, no such exception should
      // happen.
      Throwables.propagate(e);
    }
    return null;
  }

  /**
   * Journals the {@link InodeTree.CreatePathResult}. This does not flush the journal.
   * Synchronization is required outside of this method.
   *
   * @param createResult the {@link InodeTree.CreatePathResult} to journal
   * @return the flush counter for journaling
   */
  private long journalCreatePathResult(InodeTree.CreatePathResult createResult) {
    long counter = AsyncJournalWriter.INVALID_FLUSH_COUNTER;
    for (Inode<?> inode : createResult.getModified()) {
      InodeLastModificationTimeEntry inodeLastModificationTime =
          InodeLastModificationTimeEntry.newBuilder()
          .setId(inode.getId())
          .setLastModificationTimeMs(inode.getLastModificationTimeMs())
          .build();
      counter = appendJournalEntry(JournalEntry.newBuilder()
          .setInodeLastModificationTime(inodeLastModificationTime).build());
    }
    for (Inode<?> inode : createResult.getCreated()) {
      counter = appendJournalEntry(inode.toJournalEntry());
    }
    for (Inode<?> inode : createResult.getPersisted()) {
      PersistDirectoryEntry persistDirectory = PersistDirectoryEntry.newBuilder()
          .setId(inode.getId())
          .build();
      counter = appendJournalEntry(
          JournalEntry.newBuilder().setPersistDirectory(persistDirectory).build());
    }
    return counter;
  }

  /**
   * Renames a file to a destination.
   * <p>
   * This operation requires users to have
   * {@link FileSystemAction#WRITE} permission on the parent of the src path, and
   * {@link FileSystemAction#WRITE} permission on the parent of the dst path.
   *
   * @param srcPath the source path to rename
   * @param dstPath the destination path to rename the file to
   * @throws FileDoesNotExistException if a non-existent file is encountered
   * @throws InvalidPathException if an invalid path is encountered
   * @throws IOException if an I/O error occurs
   * @throws AccessControlException if permission checking fails
   * @throws FileAlreadyExistsException if the file already exists
   */
  public void rename(AlluxioURI srcPath, AlluxioURI dstPath) throws FileAlreadyExistsException,
      FileDoesNotExistException, InvalidPathException, IOException, AccessControlException {
    MasterContext.getMasterSource().incRenamePathOps(1);
    long flushCounter = AsyncJournalWriter.INVALID_FLUSH_COUNTER;
    // Both src and dst paths should lock WRITE_PARENT, to modify the parent inodes for both paths.
    try (InodePathPair inodePathPair = mInodeTree
        .lockInodePathPair(srcPath, InodeTree.LockMode.WRITE_PARENT, dstPath,
            InodeTree.LockMode.WRITE_PARENT)) {
      LockedInodePath srcInodePath = inodePathPair.getFirst();
      LockedInodePath dstInodePath = inodePathPair.getSecond();
      mPermissionChecker.checkParentPermission(FileSystemAction.WRITE, srcInodePath);
      mPermissionChecker.checkParentPermission(FileSystemAction.WRITE, dstInodePath);
      mMountTable.checkUnderWritableMountPoint(srcPath);
      mMountTable.checkUnderWritableMountPoint(dstPath);
      flushCounter = renameAndJournal(srcInodePath, dstInodePath);
      LOG.debug("Renamed {} to {}", srcPath, dstPath);
    } finally {
      // finally runs after resources are closed (unlocked).
      waitForJournalFlush(flushCounter);
    }
  }

  /**
   * Renames a file to a destination.
   * <p>
   * Writes to the journal.
   *
   * @param srcInodePath the source path to rename
   * @param dstInodePath the destination path to rename the file to
   * @return the flush counter for journaling
   * @throws InvalidPathException if an invalid path is encountered
   * @throws FileDoesNotExistException if a non-existent file is encountered
   * @throws FileAlreadyExistsException if the file already exists
   * @throws IOException if an I/O error occurs
   */
  private long renameAndJournal(LockedInodePath srcInodePath, LockedInodePath dstInodePath)
      throws InvalidPathException, FileDoesNotExistException, FileAlreadyExistsException,
      IOException {
    if (!srcInodePath.fullPathExists()) {
      throw new FileDoesNotExistException(
          ExceptionMessage.PATH_DOES_NOT_EXIST.getMessage(srcInodePath.getUri()));
    }

    Inode<?> srcInode = srcInodePath.getInode();
    // Renaming path to itself is a no-op.
    if (srcInodePath.getUri().equals(dstInodePath.getUri())) {
      return AsyncJournalWriter.INVALID_FLUSH_COUNTER;
    }
    // Renaming the root is not allowed.
    if (srcInodePath.getUri().isRoot()) {
      throw new InvalidPathException(ExceptionMessage.ROOT_CANNOT_BE_RENAMED.getMessage());
    }
    if (dstInodePath.getUri().isRoot()) {
      throw new InvalidPathException(ExceptionMessage.RENAME_CANNOT_BE_TO_ROOT.getMessage());
    }
    // Renaming across mount points is not allowed.
    String srcMount = mMountTable.getMountPoint(srcInodePath.getUri());
    String dstMount = mMountTable.getMountPoint(dstInodePath.getUri());
    if ((srcMount == null && dstMount != null) || (srcMount != null && dstMount == null)
        || (srcMount != null && dstMount != null && !srcMount.equals(dstMount))) {
      throw new InvalidPathException(ExceptionMessage.RENAME_CANNOT_BE_ACROSS_MOUNTS.getMessage(
          srcInodePath.getUri(), dstInodePath.getUri()));
    }
    // Renaming onto a mount point is not allowed.
    if (mMountTable.isMountPoint(dstInodePath.getUri())) {
      throw new InvalidPathException(
          ExceptionMessage.RENAME_CANNOT_BE_ONTO_MOUNT_POINT.getMessage(dstInodePath.getUri()));
    }
    // Renaming a path to one of its subpaths is not allowed. Check for that, by making sure
    // srcComponents isn't a prefix of dstComponents.
    if (PathUtils.hasPrefix(dstInodePath.getUri().getPath(), srcInodePath.getUri().getPath())) {
      throw new InvalidPathException(ExceptionMessage.RENAME_CANNOT_BE_TO_SUBDIRECTORY.getMessage(
          srcInodePath.getUri(), dstInodePath.getUri()));
    }

    // Get the inodes of the src and dst parents.
    Inode<?> srcParentInode = srcInodePath.getParentInodeDirectory();
    if (!srcParentInode.isDirectory()) {
      throw new InvalidPathException(
          ExceptionMessage.PATH_MUST_HAVE_VALID_PARENT.getMessage(srcInodePath.getUri()));
    }
    Inode<?> dstParentInode = dstInodePath.getParentInodeDirectory();
    if (!dstParentInode.isDirectory()) {
      throw new InvalidPathException(
          ExceptionMessage.PATH_MUST_HAVE_VALID_PARENT.getMessage(dstInodePath.getUri()));
    }

<<<<<<< HEAD
      // Now we remove srcInode from its parent and insert it into dstPath's parent
      long opTimeMs = System.currentTimeMillis();
      renameInternal(srcInode.getId(), dstPath, false, opTimeMs);
=======
    // Make sure destination path does not exist
    if (dstInodePath.fullPathExists()) {
      throw new FileAlreadyExistsException(
          ExceptionMessage.FILE_ALREADY_EXISTS.getMessage(dstInodePath.getUri()));
    }
>>>>>>> 143c2ff4

    // Now we remove srcInode from it's parent and insert it into dstPath's parent
    long opTimeMs = System.currentTimeMillis();
    renameInternal(srcInodePath, dstInodePath, false, opTimeMs);
    List<Inode<?>> persistedInodes = propagatePersistedInternal(srcInodePath, false);
    journalPersistedInodes(persistedInodes);

    RenameEntry rename = RenameEntry.newBuilder()
        .setId(srcInode.getId())
        .setDstPath(dstInodePath.getUri().getPath())
        .setOpTimeMs(opTimeMs)
        .build();
    return appendJournalEntry(JournalEntry.newBuilder().setRename(rename).build());
  }

  /**
   * Implements renaming.
   *
<<<<<<< HEAD
   * @param fileId the file id of the rename source
   * @param dstPath the path to the rename destination
=======
   * @param srcInodePath the path of the rename source
   * @param dstInodePath the path to the rename destionation
>>>>>>> 143c2ff4
   * @param replayed whether the operation is a result of replaying the journal
   * @param opTimeMs the time of the operation
   * @throws FileDoesNotExistException if a non-existent file is encountered
   * @throws InvalidPathException if an invalid path is encountered
   * @throws IOException if an I/O error is encountered
   */
  void renameInternal(LockedInodePath srcInodePath, LockedInodePath dstInodePath, boolean replayed,
      long opTimeMs) throws FileDoesNotExistException, InvalidPathException, IOException {
    Inode<?> srcInode = srcInodePath.getInode();
    AlluxioURI srcPath = srcInodePath.getUri();
    AlluxioURI dstPath = dstInodePath.getUri();
    LOG.debug("Renaming {} to {}", srcPath, dstPath);

    // If the source file is persisted, rename it in the UFS.
    if (!replayed && srcInode.isPersisted()) {
      MountTable.Resolution resolution = mMountTable.resolve(srcPath);

      String ufsSrcUri = resolution.getUri().toString();
      UnderFileSystem ufs = resolution.getUfs();
      String ufsDstUri = mMountTable.resolve(dstPath).getUri().toString();
      String parentUri = new AlluxioURI(ufsDstUri).getParent().toString();
      if (!ufs.exists(parentUri) && !ufs.mkdirs(parentUri, true)) {
        throw new IOException(ExceptionMessage.FAILED_UFS_CREATE.getMessage(parentUri));
      }
      if (!ufs.rename(ufsSrcUri, ufsDstUri)) {
        throw new IOException(
            ExceptionMessage.FAILED_UFS_RENAME.getMessage(ufsSrcUri, ufsDstUri));
      }
    }

    // TODO(jiri): A crash between now and the time the rename operation is journaled will result in
    // an inconsistency between Alluxio and UFS.
    InodeDirectory srcParentInode = srcInodePath.getParentInodeDirectory();
    InodeDirectory dstParentInode = dstInodePath.getParentInodeDirectory();
    srcParentInode.removeChild(srcInode);
    srcParentInode.setLastModificationTimeMs(opTimeMs);
    srcInode.setParentId(dstParentInode.getId());
    srcInode.setName(dstPath.getName());
    dstParentInode.addChild(srcInode);
    dstParentInode.setLastModificationTimeMs(opTimeMs);
    MasterContext.getMasterSource().incPathsRenamed(1);
  }

  /**
   * @param entry the entry to use
   */
  private void renameFromEntry(RenameEntry entry) {
    MasterContext.getMasterSource().incRenamePathOps(1);
    // Determine the srcPath and dstPath
    AlluxioURI srcPath;
    try (LockedInodePath inodePath = mInodeTree
        .lockFullInodePath(entry.getId(), InodeTree.LockMode.READ)) {
      srcPath = inodePath.getUri();
    } catch (Exception e) {
      throw new RuntimeException(e);
    }
    AlluxioURI dstPath = new AlluxioURI(entry.getDstPath());

    try (InodePathPair inodePathPair = mInodeTree
        .lockInodePathPair(srcPath, InodeTree.LockMode.WRITE_PARENT, dstPath,
            InodeTree.LockMode.WRITE)) {
      LockedInodePath srcInodePath = inodePathPair.getFirst();
      LockedInodePath dstInodePath = inodePathPair.getSecond();
      renameInternal(srcInodePath, dstInodePath, true, entry.getOpTimeMs());
    } catch (Exception e) {
      throw new RuntimeException(e);
    }
  }

  /**
   * Propagates the persisted status to all parents of the given inode in the same mount partition.
   *
   * @param inodePath the inode to start the propagation at
   * @param replayed whether the invocation is a result of replaying the journal
   * @return list of inodes which were marked as persisted
   * @throws FileDoesNotExistException if a non-existent file is encountered
   */
  private List<Inode<?>> propagatePersistedInternal(LockedInodePath inodePath, boolean replayed)
      throws FileDoesNotExistException {
    Inode<?> inode = inodePath.getInode();
    if (!inode.isPersisted()) {
      return Collections.emptyList();
    }

    List<Inode<?>> inodes = inodePath.getInodeList();
    // Traverse the inodes from target inode to the root.
    Collections.reverse(inodes);
    // Skip the first, to not examine the target inode itself.
    inodes = inodes.subList(1, inodes.size());

    List<Inode<?>> persistedInodes = new ArrayList<>();
    for (Inode<?> handle : inodes) {
      // the path is already locked.
      AlluxioURI path = mInodeTree.getPath(handle);
      if (mMountTable.isMountPoint(path)) {
        // Stop propagating the persisted status at mount points.
        break;
      }
      if (handle.isPersisted()) {
        // Stop if a persisted directory is encountered.
        break;
      }
      handle.setPersistenceState(PersistenceState.PERSISTED);
      if (!replayed) {
        persistedInodes.add(inode);
      }
    }
    return persistedInodes;
  }

  /**
   * Journals the list of persisted inodes returned from
   * {@link #propagatePersistedInternal(LockedInodePath, boolean)}. This does not flush the journal.
   *
   * @param persistedInodes the list of persisted inodes to journal
   * @return the flush counter for journaling
   */
  private long journalPersistedInodes(List<Inode<?>> persistedInodes) {
    long counter = AsyncJournalWriter.INVALID_FLUSH_COUNTER;
    for (Inode<?> inode : persistedInodes) {
      PersistDirectoryEntry persistDirectory =
          PersistDirectoryEntry.newBuilder().setId(inode.getId()).build();
      counter = appendJournalEntry(
          JournalEntry.newBuilder().setPersistDirectory(persistDirectory).build());
    }
    return counter;
  }

  /**
   * Frees or evicts all of the blocks of the file from alluxio storage. If the given file is a
   * directory, and the 'recursive' flag is enabled, all descendant files will also be freed.
   * <p>
   * This operation requires users to have {@link FileSystemAction#READ} permission on the path.
   *
   * @param path the path to free
   * @param recursive if true, and the file is a directory, all descendants will be freed
   * @return true if the file was freed
   * @throws FileDoesNotExistException if the file does not exist
   * @throws AccessControlException if permission checking fails
   * @throws InvalidPathException if the given path is invalid
   */
  public boolean free(AlluxioURI path, boolean recursive)
      throws FileDoesNotExistException, InvalidPathException, AccessControlException {
    MasterContext.getMasterSource().incFreeFileOps(1);
    try (LockedInodePath inodePath = mInodeTree.lockFullInodePath(path, InodeTree.LockMode.READ)) {
      mPermissionChecker.checkPermission(FileSystemAction.READ, inodePath);
      return freeInternal(inodePath, recursive);
    }
  }

  /**
   * Implements free operation.
   *
   * @param inodePath inode of the path to free
   * @param recursive if true, and the file is a directory, all descendants will be freed
   * @return true if the file was freed
   */
  private boolean freeInternal(LockedInodePath inodePath, boolean recursive)
      throws FileDoesNotExistException {
    Inode<?> inode = inodePath.getInode();
    if (inode.isDirectory() && !recursive && ((InodeDirectory) inode).getNumberOfChildren() > 0) {
      // inode is nonempty, and we don't want to free a nonempty directory unless recursive is
      // true
      return false;
    }

    List<Inode<?>> freeInodes = new ArrayList<>();
    freeInodes.add(inode);

    try (InodeLockList lockList = mInodeTree.lockDescendants(inodePath, InodeTree.LockMode.READ)) {
      freeInodes.addAll(lockList.getInodes());

      // We go through each inode.
      for (int i = freeInodes.size() - 1; i >= 0; i--) {
        Inode<?> freeInode = freeInodes.get(i);

        if (freeInode.isFile()) {
          // Remove corresponding blocks from workers.
          mBlockMaster.removeBlocks(((InodeFile) freeInode).getBlockIds(), false /* delete */);
        }
      }
    }

    MasterContext.getMasterSource().incFilesFreed(freeInodes.size());
    return true;
  }

  /**
   * Gets the path of a file with the given id.
   *
   * @param fileId the id of the file to look up
   * @return the path of the file
   * @throws FileDoesNotExistException raise if the file does not exist
   */
  // Currently used by Lineage Master
  // TODO(binfan): Add permission checking for internal APIs
  public AlluxioURI getPath(long fileId) throws FileDoesNotExistException {
    try (
        LockedInodePath inodePath = mInodeTree.lockFullInodePath(fileId, InodeTree.LockMode.READ)) {
      // the path is already locked.
      return mInodeTree.getPath(inodePath.getInode());
    }
  }

  /**
   * @return the set of inode ids which are pinned
   */
  public Set<Long> getPinIdList() {
    return mInodeTree.getPinIdSet();
  }

  /**
   * @return the ufs address for this master
   */
  public String getUfsAddress() {
    return MasterContext.getConf().get(Constants.UNDERFS_ADDRESS);
  }

  /**
   * @return the white list
   */
  public List<String> getWhiteList() {
    return mWhitelist.getList();
  }

  /**
   * @return all the files lost on the workers
   */
  public List<Long> getLostFiles() {
    Set<Long> lostFiles = new HashSet<>();
    for (long blockId : mBlockMaster.getLostBlocks()) {
      // the file id is the container id of the block id
      long containerId = BlockId.getContainerId(blockId);
      long fileId = IdUtils.createFileId(containerId);
      lostFiles.add(fileId);
    }
    return new ArrayList<>(lostFiles);
  }

  /**
   * Reports a file as lost.
   *
   * @param fileId the id of the file
   * @throws FileDoesNotExistException if the file does not exist
   */
  // Currently used by Lineage Master
  // TODO(binfan): Add permission checking for internal APIs
  public void reportLostFile(long fileId) throws FileDoesNotExistException {
    try (
        LockedInodePath inodePath = mInodeTree.lockFullInodePath(fileId, InodeTree.LockMode.READ)) {
      Inode<?> inode = inodePath.getInode();
      if (inode.isDirectory()) {
        LOG.warn("Reported file is a directory {}", inode);
        return;
      }

      List<Long> blockIds = new ArrayList<>();
      try {
        for (FileBlockInfo fileBlockInfo : getFileBlockInfoListInternal(inodePath)) {
          blockIds.add(fileBlockInfo.getBlockInfo().getBlockId());
        }
      } catch (InvalidPathException e) {
        LOG.info("Failed to get file info {}", fileId, e);
      }
      mBlockMaster.reportLostBlocks(blockIds);
      LOG.info("Reported file loss of blocks {}. Alluxio will recompute it: {}", blockIds, fileId);
    }
  }

  /**
   * Loads metadata for the object identified by the given path from UFS into Alluxio.
   * <p>
   * This operation requires users to have {@link FileSystemAction#WRITE} permission on the path
   * and its parent path if path is a file, or @link FileSystemAction#WRITE} permission on the
   * parent path if path is a directory.
   *
   * @param path the path for which metadata should be loaded
   * @param options the load metadata options
   * @return the file id of the loaded path
   * @throws BlockInfoException if an invalid block size is encountered
   * @throws FileDoesNotExistException if there is no UFS path
   * @throws InvalidPathException if invalid path is encountered
   * @throws InvalidFileSizeException if invalid file size is encountered
   * @throws FileAlreadyCompletedException if the file is already completed
   * @throws IOException if an I/O error occurs
   * @throws AccessControlException if permission checking fails
   */
  public long loadMetadata(AlluxioURI path, LoadMetadataOptions options)
      throws BlockInfoException, FileDoesNotExistException, InvalidPathException,
      InvalidFileSizeException, FileAlreadyCompletedException, IOException, AccessControlException {
    long flushCounter = AsyncJournalWriter.INVALID_FLUSH_COUNTER;
    try (LockedInodePath inodePath = mInodeTree.lockInodePath(path, InodeTree.LockMode.WRITE)) {
      mPermissionChecker.checkParentPermission(FileSystemAction.WRITE, inodePath);
      flushCounter = loadMetadataAndJournal(inodePath, options);
      return inodePath.getInode().getId();
    } finally {
      // finally runs after resources are closed (unlocked).
      waitForJournalFlush(flushCounter);
    }
  }

  /**
   * Loads metadata for the object identified by the given path from UFS into Alluxio.
   * <p>
   * Writes to the journal.
   *
   * @param inodePath the path for which metadata should be loaded
   * @param options the load metadata options
   * @return the flush counter for journaling
   * @throws InvalidPathException if invalid path is encountered
   * @throws FileDoesNotExistException if there is no UFS path
   * @throws BlockInfoException if an invalid block size is encountered
   * @throws FileAlreadyCompletedException if the file is already completed
   * @throws InvalidFileSizeException if invalid file size is encountered
   * @throws AccessControlException if permission checking fails
   * @throws IOException if an I/O error occurs
   */
  private long loadMetadataAndJournal(LockedInodePath inodePath, LoadMetadataOptions options)
      throws InvalidPathException, FileDoesNotExistException, BlockInfoException,
      FileAlreadyCompletedException, InvalidFileSizeException,
      AccessControlException, IOException {
    AlluxioURI path = inodePath.getUri();
    MountTable.Resolution resolution = mMountTable.resolve(path);
    AlluxioURI ufsUri = resolution.getUri();
    UnderFileSystem ufs = resolution.getUfs();
    try {
      if (!ufs.exists(ufsUri.toString())) {
        throw new FileDoesNotExistException(
            ExceptionMessage.PATH_DOES_NOT_EXIST.getMessage(path.getPath()));
      }
      if (ufs.isFile(ufsUri.toString())) {
        return loadFileMetadataAndJournal(inodePath, resolution, options);
      } else {
        long counter = loadDirectoryMetadataAndJournal(inodePath, options);
        InodeDirectory inode = (InodeDirectory) inodePath.getInode();

        if (!inode.isDirectChildrenLoaded() && options.isLoadDirectChildren()) {
          String[] files = ufs.list(ufsUri.getPath());
          LoadMetadataOptions loadMetadataOptions = LoadMetadataOptions.defaults();
          loadMetadataOptions.setLoadDirectChildren(false).setCreateAncestors(false);

          for (String file : files) {
            if (PathUtils.isTemporaryFileName(file)) {
              continue;
            }
            TempInodePathForChild tempInodePath = new TempInodePathForChild(inodePath, file);
            counter = loadMetadataAndJournal(tempInodePath, loadMetadataOptions);
          }
          inode.isDirectChildrenLoaded();
        }
        return counter;
      }
    } catch (IOException e) {
      LOG.error(ExceptionUtils.getStackTrace(e));
      throw e;
    }
  }

  /**
   * Loads metadata for the file identified by the given path from UFS into Alluxio.
   *
   * @param inodePath the path for which metadata should be loaded
   * @param resolution the UFS resolution of path
   * @param options the load metadata options
   * @return the file id of the loaded file
   * @throws BlockInfoException if an invalid block size is encountered
   * @throws FileDoesNotExistException if there is no UFS path
   * @throws InvalidPathException if invalid path is encountered
   * @throws InvalidFileSizeException if invalid file size is encountered
   * @throws FileAlreadyCompletedException if the file is already completed
   * @throws IOException if an I/O error occurs
   * @throws AccessControlException if permission checking fails
   */
  // TODO(gpang): InodePath parameter, update method, return counter
  private long loadFileMetadataAndJournal(LockedInodePath inodePath,
      MountTable.Resolution resolution,
      LoadMetadataOptions options)
      throws IOException, BlockInfoException, FileDoesNotExistException, InvalidPathException,
      AccessControlException, FileAlreadyCompletedException, InvalidFileSizeException {
    if (inodePath.fullPathExists()) {
      return AsyncJournalWriter.INVALID_FLUSH_COUNTER;
    }
    AlluxioURI ufsUri = resolution.getUri();
    UnderFileSystem ufs = resolution.getUfs();

    long ufsBlockSizeByte = ufs.getBlockSizeByte(ufsUri.toString());
    long ufsLength = ufs.getFileSize(ufsUri.toString());
    // Metadata loaded from UFS has no TTL set.
    CreateFileOptions createFileOptions =
        CreateFileOptions.defaults().setBlockSizeBytes(ufsBlockSizeByte)
            .setRecursive(options.isCreateAncestors()).setMetadataLoad(true).setPersisted(true);
    try {
      long counter = createFileAndJournal(inodePath, createFileOptions);
      CompleteFileOptions completeOptions = CompleteFileOptions.defaults().setUfsLength(ufsLength);
      counter = AsyncJournalWriter
          .getFlushCounter(counter, completeFileAndJournal(inodePath, completeOptions));
      return counter;
    } catch (FileAlreadyExistsException e) {
      LOG.error("FileAlreadyExistsException seen unexpectedly.", e);
      throw new RuntimeException(e);
    }
  }

  /**
   * Loads metadata for the directory identified by the given path from UFS into Alluxio. This does
   * not actually require looking at the UFS path.
   * It is a no-op if the directory exists and is persisted.
   *
   * @param inodePath the path for which metadata should be loaded
   * @param options the load metadata options
   * @return the flush counter for journaling
   * @throws InvalidPathException if invalid path is encountered
   * @throws IOException if an I/O error occurs   *
   * @throws AccessControlException if permission checking fails
   * @throws FileDoesNotExistException if the path does not exist
   */

  private long loadDirectoryMetadataAndJournal(LockedInodePath inodePath,
      LoadMetadataOptions options)
      throws FileDoesNotExistException, InvalidPathException, AccessControlException, IOException {
    if (inodePath.fullPathExists()) {
      if (inodePath.getInode().isPersisted()) {
        return AsyncJournalWriter.INVALID_FLUSH_COUNTER;
      }
    }
    CreateDirectoryOptions createDirectoryOptions = CreateDirectoryOptions.defaults()
            .setMountPoint(mMountTable.isMountPoint(inodePath.getUri()))
            .setPersisted(true).setRecursive(options.isCreateAncestors()).setMetadataLoad(true)
            .setAllowExists(true);
    try {
      return createDirectoryAndJournal(inodePath, createDirectoryOptions);
    } catch (FileAlreadyExistsException e) {
      // This should not happen.
      throw new RuntimeException(e);
    }
  }

  /**
   * Loads the metadata for the path, if it doesn't exist or we need to load the direct children.
   *
   * @param inodePath the {@link LockedInodePath} to load the metadata for
   * @param options the load metadata options
   */
  private long loadMetadataIfNotExistAndJournal(LockedInodePath inodePath,
      LoadMetadataOptions options) {
    if (!inodePath.fullPathExists() || options.isLoadDirectChildren()) {
      try {
        return loadMetadataAndJournal(inodePath, options);
      } catch (Exception e) {
        LOG.error("Failed to load metadata for path: {}", inodePath.getUri());
      }
    }
    return AsyncJournalWriter.INVALID_FLUSH_COUNTER;
  }

  /**
   * Mounts a UFS path onto an Alluxio path.
   * <p>
   * This operation requires users to have {@link FileSystemAction#WRITE} permission on the parent
   * of the Alluxio path.
   *
   * @param alluxioPath the Alluxio path to mount to
   * @param ufsPath the UFS path to mount
   * @param options the mount options
   * @throws FileAlreadyExistsException if the path to be mounted already exists
   * @throws InvalidPathException if an invalid path is encountered
   * @throws IOException if an I/O error occurs
   * @throws AccessControlException if the permission check fails
   */
  public void mount(AlluxioURI alluxioPath, AlluxioURI ufsPath, MountOptions options)
      throws FileAlreadyExistsException, InvalidPathException, IOException, AccessControlException {
    MasterContext.getMasterSource().incMountOps(1);
    long flushCounter = AsyncJournalWriter.INVALID_FLUSH_COUNTER;
    try (LockedInodePath inodePath = mInodeTree
        .lockInodePath(alluxioPath, InodeTree.LockMode.WRITE)) {
      mPermissionChecker.checkParentPermission(FileSystemAction.WRITE, inodePath);
      mMountTable.checkUnderWritableMountPoint(alluxioPath);
      flushCounter = mountAndJournal(inodePath, ufsPath, options);
      MasterContext.getMasterSource().incPathsMounted(1);
    } finally {
      // finally runs after resources are closed (unlocked).
      waitForJournalFlush(flushCounter);
    }
  }

  /**
   * Mounts a UFS path onto an Alluxio path.
   * <p>
   * Writes to the journal.
   *
   * @param inodePath the Alluxio path to mount to
   * @param ufsPath the UFS path to mount
   * @param options the mount options
   * @return the flush counter for journaling
   * @throws InvalidPathException if an invalid path is encountered
   * @throws FileAlreadyExistsException if the path to be mounted already exists
   * @throws IOException if an I/O error occurs
   * @throws AccessControlException if the permission check fails
   */
  private long mountAndJournal(LockedInodePath inodePath, AlluxioURI ufsPath, MountOptions options)
      throws InvalidPathException, FileAlreadyExistsException, IOException, AccessControlException {
    // Check that the Alluxio Path does not exist
    if (inodePath.fullPathExists()) {
      // TODO(calvin): Add a test to validate this (ALLUXIO-1831)
      throw new InvalidPathException(
          ExceptionMessage.MOUNT_POINT_ALREADY_EXISTS.getMessage(inodePath.getUri()));
    }

    mountInternal(inodePath, ufsPath, false /* not replayed */, options);
    boolean loadMetadataSuceeded = false;
    try {
      // This will create the directory at alluxioPath
      loadDirectoryMetadataAndJournal(inodePath,
          LoadMetadataOptions.defaults().setCreateAncestors(false));
      loadMetadataSuceeded = true;
    } catch (FileDoesNotExistException e) {
      // This exception should be impossible since we just mounted this path
      throw Throwables.propagate(e);
    } finally {
      if (!loadMetadataSuceeded) {
        unmountInternal(inodePath);
      }
      // Exception will be propagated from loadDirectoryMetadataAndJournal
    }

    // For proto, build a list of String pairs representing the properties map.
    Map<String, String> properties = options.getProperties();
    List<StringPairEntry> protoProperties = new ArrayList<>(properties.size());
    for (Map.Entry<String, String> entry : properties.entrySet()) {
      protoProperties.add(StringPairEntry.newBuilder()
          .setKey(entry.getKey())
          .setValue(entry.getValue())
          .build());
    }

    AddMountPointEntry addMountPoint =
        AddMountPointEntry.newBuilder().setAlluxioPath(inodePath.getUri().toString())
            .setUfsPath(ufsPath.toString()).setReadOnly(options.isReadOnly())
            .addAllProperties(protoProperties).build();
    return appendJournalEntry(JournalEntry.newBuilder().setAddMountPoint(addMountPoint).build());
  }

  /**
   * @param entry the entry to use
   * @throws FileAlreadyExistsException if the mount point already exists
   * @throws InvalidPathException if an invalid path is encountered
   * @throws IOException if an I/O exception occurs
   */
  private void mountFromEntry(AddMountPointEntry entry)
      throws FileAlreadyExistsException, InvalidPathException, IOException {
    AlluxioURI alluxioURI = new AlluxioURI(entry.getAlluxioPath());
    AlluxioURI ufsURI = new AlluxioURI(entry.getUfsPath());
    try (LockedInodePath inodePath = mInodeTree
        .lockInodePath(alluxioURI, InodeTree.LockMode.WRITE)) {
      mountInternal(inodePath, ufsURI, true /* replayed */, new MountOptions(entry));
    }
  }

  /**
   * Updates the mount table with the specified mount point. The mount options may be updated during
   * this method.
   *
   * @param inodePath the Alluxio mount point
   * @param ufsPath the UFS endpoint to mount
   * @param replayed whether the operation is a result of replaying the journal
   * @param options the mount options (may be updated)
   * @throws FileAlreadyExistsException if the mount point already exists
   * @throws InvalidPathException if an invalid path is encountered
   * @throws IOException if an I/O exception occurs
   */
  private void mountInternal(LockedInodePath inodePath, AlluxioURI ufsPath, boolean replayed,
      MountOptions options)
      throws FileAlreadyExistsException, InvalidPathException, IOException {
    AlluxioURI alluxioPath = inodePath.getUri();

    if (!replayed) {
      // Check that the ufsPath exists and is a directory
      UnderFileSystem ufs = UnderFileSystem.get(ufsPath.toString(), MasterContext.getConf());
      ufs.setProperties(options.getProperties());
      if (!ufs.exists(ufsPath.toString())) {
        throw new IOException(
            ExceptionMessage.UFS_PATH_DOES_NOT_EXIST.getMessage(ufsPath.getPath()));
      }
      if (ufs.isFile(ufsPath.toString())) {
        throw new IOException(
            ExceptionMessage.PATH_MUST_BE_DIRECTORY.getMessage(ufsPath.getPath()));
      }
      // Check that the alluxioPath we're creating doesn't shadow a path in the default UFS
      String defaultUfsPath = MasterContext.getConf().get(Constants.UNDERFS_ADDRESS);
      UnderFileSystem defaultUfs = UnderFileSystem.get(defaultUfsPath, MasterContext.getConf());
      if (defaultUfs.exists(PathUtils.concatPath(defaultUfsPath, alluxioPath.getPath()))) {
        throw new IOException(
            ExceptionMessage.MOUNT_PATH_SHADOWS_DEFAULT_UFS.getMessage(alluxioPath));
      }

      // Configure the ufs properties, and update the mount options with the configured properties.
      ufs.configureProperties();
      options.setProperties(ufs.getProperties());
    }

    // Add the mount point. This will only succeed if we are not mounting a prefix of an existing
    // mount and no existing mount is a prefix of this mount.
    mMountTable.add(alluxioPath, ufsPath, options);
  }

  /**
   * Unmounts a UFS path previously mounted path onto an Alluxio path.
   * <p>
   * This operation requires users to have {@link FileSystemAction#WRITE} permission on the parent
   * of the Alluxio path.
   *
   * @param alluxioPath the Alluxio path to unmount, must be a mount point
   * @return true if the UFS path was successfully unmounted, false otherwise
   * @throws FileDoesNotExistException if the path to be mounted does not exist
   * @throws InvalidPathException if an invalid path is encountered
   * @throws IOException if an I/O error occurs
   * @throws AccessControlException if the permission check fails
   */
  public boolean unmount(AlluxioURI alluxioPath)
      throws FileDoesNotExistException, InvalidPathException, IOException, AccessControlException {
    MasterContext.getMasterSource().incUnmountOps(1);
    long flushCounter = AsyncJournalWriter.INVALID_FLUSH_COUNTER;
    try (
        LockedInodePath inodePath = mInodeTree
            .lockFullInodePath(alluxioPath, InodeTree.LockMode.WRITE)) {
      mPermissionChecker.checkParentPermission(FileSystemAction.WRITE, inodePath);
      flushCounter = unmountAndJournal(inodePath);
      if (flushCounter != AsyncJournalWriter.INVALID_FLUSH_COUNTER) {
        MasterContext.getMasterSource().incPathsUnmounted(1);
        return true;
      }
      return false;
    } finally {
      // finally runs after resources are closed (unlocked).
      waitForJournalFlush(flushCounter);
    }
  }

  /**
   * Unmounts a UFS path previously mounted path onto an Alluxio path.
   * <p>
   * Writes to the journal.
   *
   * @param inodePath the Alluxio path to unmount, must be a mount point
   * @return the flush counter for journaling
   * @throws InvalidPathException if an invalid path is encountered
   * @throws FileDoesNotExistException if the path to be mounted does not exist
   * @throws IOException if an I/O error occurs
   */
  private long unmountAndJournal(LockedInodePath inodePath)
      throws InvalidPathException, FileDoesNotExistException, IOException {
    if (unmountInternal(inodePath)) {
      Inode<?> inode = inodePath.getInode();
      // Use the internal delete API, setting {@code replayed} to true to prevent the delete
      // operations from being persisted in the UFS.
      long fileId = inode.getId();
      long opTimeMs = System.currentTimeMillis();
      deleteRecursiveInternal(inodePath, true /* replayed */, opTimeMs);
      DeleteFileEntry deleteFile =
          DeleteFileEntry.newBuilder().setId(fileId).setRecursive(true).setOpTimeMs(opTimeMs)
              .build();
      appendJournalEntry(JournalEntry.newBuilder().setDeleteFile(deleteFile).build());
      DeleteMountPointEntry deleteMountPoint =
          DeleteMountPointEntry.newBuilder().setAlluxioPath(inodePath.getUri().toString()).build();
      return appendJournalEntry(
          JournalEntry.newBuilder().setDeleteMountPoint(deleteMountPoint).build());
    }
    return AsyncJournalWriter.INVALID_FLUSH_COUNTER;
  }

  /**
   * @param entry the entry to use
   * @throws InvalidPathException if an invalid path is encountered
   * @throws FileDoesNotExistException if path does not exist
   */
  private void unmountFromEntry(DeleteMountPointEntry entry)
      throws InvalidPathException, FileDoesNotExistException {
    AlluxioURI alluxioURI = new AlluxioURI(entry.getAlluxioPath());
    try (LockedInodePath inodePath = mInodeTree
        .lockFullInodePath(alluxioURI, InodeTree.LockMode.WRITE)) {
      if (!unmountInternal(inodePath)) {
        LOG.error("Failed to unmount {}", alluxioURI);
      }
    }
  }

  /**
   * @param inodePath the Alluxio mount point to unmount
   * @return true if successful, false otherwise
   * @throws InvalidPathException if an invalied path is encountered
   */
  private boolean unmountInternal(LockedInodePath inodePath) throws InvalidPathException {
    return mMountTable.delete(inodePath.getUri());
  }

  /**
   * Resets a file. It first free the whole file, and then reinitializes it.
   *
   * @param fileId the id of the file
   * @throws FileDoesNotExistException if the file does not exist
   * @throws AccessControlException if permission checking fails
   * @throws InvalidPathException if the path is invalid for the id of the file
   */
  // Currently used by Lineage Master
  // TODO(binfan): Add permission checking for internal APIs
  public void resetFile(long fileId)
      throws FileDoesNotExistException, InvalidPathException, AccessControlException {
    // TODO(yupeng) check the file is not persisted
    try (LockedInodePath inodePath = mInodeTree
        .lockFullInodePath(fileId, InodeTree.LockMode.WRITE)) {
      // free the file first
      InodeFile inodeFile = inodePath.getInodeFile();
      freeInternal(inodePath, false);
      inodeFile.reset();
    }
  }

  /**
   * Sets the file attribute.
   * <p>
   * This operation requires users to have {@link FileSystemAction#WRITE} permission on the path. In
   * addition, the client user must be a super user when setting the owner, and must be a super user
   * or the owner when setting the group or permission.
   *
   * @param path the path to set attribute for
   * @param options attributes to be set, see {@link SetAttributeOptions}
   * @throws FileDoesNotExistException if the file does not exist
   * @throws AccessControlException if permission checking fails
   * @throws InvalidPathException if the given path is invalid
   */
  public void setAttribute(AlluxioURI path, SetAttributeOptions options)
      throws FileDoesNotExistException, AccessControlException, InvalidPathException {
    MasterContext.getMasterSource().incSetAttributeOps(1);
    // for chown
    boolean rootRequired = options.getOwner() != null;
    // for chgrp, chmod
    boolean ownerRequired =
        (options.getGroup() != null) || (options.getPermission() != Constants.INVALID_PERMISSION);
    long flushCounter = AsyncJournalWriter.INVALID_FLUSH_COUNTER;
    try (LockedInodePath inodePath = mInodeTree.lockFullInodePath(path, InodeTree.LockMode.WRITE)) {
      mPermissionChecker.checkSetAttributePermission(inodePath, rootRequired, ownerRequired);
      flushCounter = setAttributeAndJournal(inodePath, options, rootRequired, ownerRequired);
    } finally {
      // finally runs after resources are closed (unlocked).
      waitForJournalFlush(flushCounter);
    }
  }

  /**
   * Sets the file attribute.
   * <p>
   * Writes to the journal.
   *
   * @param inodePath the {@link LockedInodePath} to set attribute for
   * @param options attributes to be set, see {@link SetAttributeOptions}
   * @param rootRequired indicates whether it requires to be the superuser
   * @param ownerRequired indicates whether it requires to be the owner of this path
   * @throws InvalidPathException if the given path is invalid
   * @throws FileDoesNotExistException if the file does not exist
   * @throws AccessControlException if permission checking fails
   */
  private long setAttributeAndJournal(LockedInodePath inodePath, SetAttributeOptions options,
      boolean rootRequired, boolean ownerRequired)
      throws InvalidPathException, FileDoesNotExistException, AccessControlException {
    Inode<?> targetInode = inodePath.getInode();
    long opTimeMs = System.currentTimeMillis();
    if (options.isRecursive() && targetInode.isDirectory()) {
      try (InodeLockList lockList = mInodeTree
          .lockDescendants(inodePath, InodeTree.LockMode.WRITE)) {
        List<Inode<?>> inodeChildren = lockList.getInodes();
        for (Inode<?> inode : inodeChildren) {
          // the path to inode for getPath should already be locked.
          try (LockedInodePath childPath = mInodeTree.lockFullInodePath(mInodeTree.getPath(inode),
              InodeTree.LockMode.READ)) {
            // TODO(gpang): a better way to check permissions
            mPermissionChecker
                .checkSetAttributePermission(childPath, rootRequired, ownerRequired);
          }
        }
        TempInodePathForDescendant tempInodePath = new TempInodePathForDescendant(inodePath);
        for (Inode<?> inode : inodeChildren) {
          // the path to inode for getPath should already be locked.
          tempInodePath.setDescendant(inode, mInodeTree.getPath(inode));
          List<Inode<?>> persistedInodes = setAttributeInternal(tempInodePath, opTimeMs, options);
          journalPersistedInodes(persistedInodes);
          journalSetAttribute(tempInodePath, opTimeMs, options);
        }
      }
    }
    List<Inode<?>> persistedInodes = setAttributeInternal(inodePath, opTimeMs, options);
    journalPersistedInodes(persistedInodes);
    return journalSetAttribute(inodePath, opTimeMs, options);
  }

  /**
   * @param inodePath the file path to use
   * @param opTimeMs the operation time (in milliseconds)
   * @param options the method options
   * @return the flush counter for journaling
   * @throws FileDoesNotExistException if path does not exist
   */
  private long journalSetAttribute(LockedInodePath inodePath, long opTimeMs,
      SetAttributeOptions options) throws FileDoesNotExistException {
    SetAttributeEntry.Builder builder =
        SetAttributeEntry.newBuilder().setId(inodePath.getInode().getId()).setOpTimeMs(opTimeMs);
    if (options.getPinned() != null) {
      builder.setPinned(options.getPinned());
    }
    if (options.getTtl() != null) {
      builder.setTtl(options.getTtl());
    }
    if (options.getPersisted() != null) {
      builder.setPersisted(options.getPersisted());
    }
    if (options.getOwner() != null) {
      builder.setOwner(options.getOwner());
    }
    if (options.getGroup() != null) {
      builder.setGroup(options.getGroup());
    }
    if (options.getPermission() != Constants.INVALID_PERMISSION) {
      builder.setPermission(options.getPermission());
    }
    return appendJournalEntry(JournalEntry.newBuilder().setSetAttribute(builder).build());
  }

  /**
   * Schedules a file for async persistence.
   *
   * @param path the id of the file for persistence
   * @throws AlluxioException if scheduling fails
   */
  public void scheduleAsyncPersistence(AlluxioURI path) throws AlluxioException {
    long flushCounter = AsyncJournalWriter.INVALID_FLUSH_COUNTER;
    try (LockedInodePath inodePath = mInodeTree.lockFullInodePath(path, InodeTree.LockMode.WRITE)) {
      flushCounter = scheduleAsyncPersistenceAndJournal(inodePath);
    } finally {
      // finally runs after resources are closed (unlocked).
      waitForJournalFlush(flushCounter);
    }
    // NOTE: persistence is asynchronous so there is no guarantee the path will still exist
    mAsyncPersistHandler.scheduleAsyncPersistence(path);
  }

  /**
   * Schedules a file for async persistence.
   * <p>
   * Writes to the journal.
   *
   * @param inodePath the {@link LockedInodePath} of the file for persistence
   * @return the flush counter for journaling
   * @throws AlluxioException if scheduling fails
   */
  private long scheduleAsyncPersistenceAndJournal(LockedInodePath inodePath)
      throws AlluxioException {
    long fileId = inodePath.getInode().getId();
    scheduleAsyncPersistenceInternal(inodePath);
    // write to journal
    AsyncPersistRequestEntry asyncPersistRequestEntry =
        AsyncPersistRequestEntry.newBuilder().setFileId(fileId).build();
    return appendJournalEntry(
        JournalEntry.newBuilder().setAsyncPersistRequest(asyncPersistRequestEntry).build());
  }

  /**
   * @param inodePath the {@link LockedInodePath} of the file to schedule asynchronous
   *                  persistence for
   * @throws AlluxioException if scheduling fails
   */
  private void scheduleAsyncPersistenceInternal(LockedInodePath inodePath) throws AlluxioException {
    inodePath.getInode().setPersistenceState(PersistenceState.IN_PROGRESS);
  }

  /**
   * Instructs a worker to persist the files.
   * <p>
   * Needs {@link FileSystemAction#WRITE} permission on the list of files.
   *
   * @param workerId the id of the worker that heartbeats
   * @param persistedFiles the files that persisted on the worker
   * @return the command for persisting the blocks of a file
   * @throws FileDoesNotExistException if the file does not exist
   * @throws InvalidPathException if the file path corresponding to the file id is invalid
   * @throws AccessControlException if permission checking fails
   */
  public FileSystemCommand workerHeartbeat(long workerId, List<Long> persistedFiles)
      throws FileDoesNotExistException, InvalidPathException, AccessControlException {
    for (long fileId : persistedFiles) {
      // Permission checking for each file is performed inside setAttribute
      setAttribute(getPath(fileId), SetAttributeOptions.defaults().setPersisted(true));
    }

    // get the files for the given worker to persist
    List<PersistFile> filesToPersist = mAsyncPersistHandler.pollFilesToPersist(workerId);
    if (!filesToPersist.isEmpty()) {
      LOG.debug("Sent files {} to worker {} to persist", filesToPersist, workerId);
    }
    FileSystemCommandOptions options = new FileSystemCommandOptions();
    options.setPersistOptions(new PersistCommandOptions(filesToPersist));
    return new FileSystemCommand(CommandType.Persist, options);
  }

  /**
   * @param inodePath the {@link LockedInodePath} to use
   * @param opTimeMs the operation time (in milliseconds)
   * @param options the method options
   * @return list of inodes which were marked as persisted
   * @throws FileDoesNotExistException
   */
  private List<Inode<?>> setAttributeInternal(LockedInodePath inodePath, long opTimeMs,
      SetAttributeOptions options)
      throws FileDoesNotExistException {
    List<Inode<?>> persistedInodes = Collections.emptyList();
    Inode<?> inode = inodePath.getInode();
    if (options.getPinned() != null) {
      mInodeTree.setPinned(inodePath, options.getPinned(), opTimeMs);
      inode.setLastModificationTimeMs(opTimeMs);
    }
    if (options.getTtl() != null) {
      Preconditions.checkArgument(inode.isFile(), PreconditionMessage.TTL_ONLY_FOR_FILE);
      long ttl = options.getTtl();
      InodeFile file = (InodeFile) inode;
      if (file.getTtl() != ttl) {
        mTtlBuckets.remove(file);
        file.setTtl(ttl);
        mTtlBuckets.insert(file);
        file.setLastModificationTimeMs(opTimeMs);
      }
    }
    if (options.getPersisted() != null) {
      Preconditions.checkArgument(inode.isFile(), PreconditionMessage.PERSIST_ONLY_FOR_FILE);
      Preconditions.checkArgument(((InodeFile) inode).isCompleted(),
          PreconditionMessage.FILE_TO_PERSIST_MUST_BE_COMPLETE);
      InodeFile file = (InodeFile) inode;
      // TODO(manugoyal) figure out valid behavior in the un-persist case
      Preconditions.checkArgument(options.getPersisted(),
          PreconditionMessage.ERR_SET_STATE_UNPERSIST);
      if (!file.isPersisted()) {
        file.setPersistenceState(PersistenceState.PERSISTED);
        persistedInodes = propagatePersistedInternal(inodePath, false);
        file.setLastModificationTimeMs(opTimeMs);
        MasterContext.getMasterSource().incFilesPersisted(1);
      }
    }
    if (options.getOwner() != null) {
      inode.setUserName(options.getOwner());
    }
    if (options.getGroup() != null) {
      inode.setGroupName(options.getGroup());
    }
    if (options.getPermission() != Constants.INVALID_PERMISSION) {
      inode.setPermission(options.getPermission());
    }
    return persistedInodes;
  }

  /**
   * @param entry the entry to use
   * @throws FileDoesNotExistException if the file does not exist
   */
  private void setAttributeFromEntry(SetAttributeEntry entry) throws FileDoesNotExistException {
    SetAttributeOptions options = SetAttributeOptions.defaults();
    if (entry.hasPinned()) {
      options.setPinned(entry.getPinned());
    }
    if (entry.hasTtl()) {
      options.setTtl(entry.getTtl());
    }
    if (entry.hasPersisted()) {
      options.setPersisted(entry.getPersisted());
    }
    if (entry.hasOwner()) {
      options.setOwner(entry.getOwner());
    }
    if (entry.hasGroup()) {
      options.setGroup(entry.getGroup());
    }
    if (entry.hasPermission()) {
      options.setPermission((short) entry.getPermission());
    }
    try (LockedInodePath inodePath = mInodeTree
        .lockFullInodePath(entry.getId(), InodeTree.LockMode.WRITE)) {
      setAttributeInternal(inodePath, entry.getOpTimeMs(), options);
      // Intentionally not journaling the persisted inodes from setAttributeInternal
    }
  }

  /**
   * @return a list of {@link WorkerInfo} objects representing the workers in Alluxio
   */
  public List<WorkerInfo> getWorkerInfoList() {
    return mBlockMaster.getWorkerInfoList();
  }

  /**
   * This class represents the executor for periodic inode ttl check.
   */
  private final class MasterInodeTtlCheckExecutor implements HeartbeatExecutor {

    /**
     * Constructs a new {@link MasterInodeTtlCheckExecutor}.
     */
    public MasterInodeTtlCheckExecutor() {}

    @Override
    public void heartbeat() {
      Set<TtlBucket> expiredBuckets = mTtlBuckets.getExpiredBuckets(System.currentTimeMillis());
      for (TtlBucket bucket : expiredBuckets) {
        for (InodeFile file : bucket.getFiles()) {
          AlluxioURI path = null;
          try (LockedInodePath inodePath = mInodeTree
              .lockFullInodePath(file.getId(), InodeTree.LockMode.READ)) {
            path = inodePath.getUri();
          } catch (Exception e) {
            LOG.error("Exception trying to clean up {} for ttl check: {}", file.toString(),
                e.toString());
          }
          if (path != null) {
            try {
              // public delete method will lock the path, and check WRITE permission required at
              // parent of file
              delete(path, false);
            } catch (Exception e) {
              LOG.error("Exception trying to clean up {} for ttl check: {}", file.toString(),
                  e.toString());
            }
          }
        }
      }
      mTtlBuckets.removeBuckets(expiredBuckets);
    }

    @Override
    public void close() {
      // Nothing to clean up
    }
  }

  /**
   * Lost files periodic check.
   */
  private final class LostFilesDetectionHeartbeatExecutor implements HeartbeatExecutor {

    /**
     * Constructs a new {@link LostFilesDetectionHeartbeatExecutor}.
     */
    public LostFilesDetectionHeartbeatExecutor() {}

    @Override
    public void heartbeat() {
      for (long fileId : getLostFiles()) {
        // update the state
        try (LockedInodePath inodePath = mInodeTree
            .lockFullInodePath(fileId, InodeTree.LockMode.WRITE)) {
          Inode<?> inode = inodePath.getInode();
          if (inode.getPersistenceState() != PersistenceState.PERSISTED) {
            inode.setPersistenceState(PersistenceState.LOST);
          }
        } catch (FileDoesNotExistException e) {
          LOG.error("Exception trying to get inode from inode tree: {}", e.toString());
        }
      }
    }

    @Override
    public void close() {
      // Nothing to clean up
    }
  }
}<|MERGE_RESOLUTION|>--- conflicted
+++ resolved
@@ -1003,36 +1003,6 @@
 
     List<Inode<?>> delInodes = new ArrayList<Inode<?>>();
     delInodes.add(inode);
-<<<<<<< HEAD
-    if (inode.isDirectory()) {
-      delInodes.addAll(mInodeTree.getInodeChildrenRecursive((InodeDirectory) inode));
-    }
-
-    // We go through each inode, removing it from its parent set and from mDelInodes. If it's a
-    // file, we deal with the checkpoints and blocks as well.
-    for (int i = delInodes.size() - 1; i >= 0; i--) {
-      Inode<?> delInode = delInodes.get(i);
-
-      // TODO(jiri): What should the Alluxio behavior be when a UFS delete operation fails?
-      // Currently, it will result in an inconsistency between Alluxio and UFS.
-      if (!replayed && delInode.isPersisted()) {
-        try {
-          AlluxioURI alluxioUriToDel = mInodeTree.getPath(delInode);
-          // If this is a mount point, we have deleted all the children and can unmount it
-          // TODO(calvin): Add tests (ALLUXIO-1831)
-          if (mMountTable.isMountPoint(alluxioUriToDel)) {
-            unmountInternal(alluxioUriToDel);
-          } else {
-            // Delete the file in the under file system.
-            MountTable.Resolution resolution = mMountTable.resolve(alluxioUriToDel);
-            String ufsUri = resolution.getUri().toString();
-            UnderFileSystem ufs = resolution.getUfs();
-            if (!ufs.exists(ufsUri)) {
-              LOG.warn("Deleted file does not exist in the underfs: {}", ufsUri);
-            } else if (!ufs.delete(ufsUri, true)) {
-              LOG.error("Failed to delete {} from the under file system", ufsUri);
-              throw new IOException(ExceptionMessage.DELETE_FAILED_UFS.getMessage(ufsUri));
-=======
 
     try (InodeLockList lockList = mInodeTree.lockDescendants(inodePath, InodeTree.LockMode.WRITE)) {
       delInodes.addAll(lockList.getInodes());
@@ -1065,7 +1035,6 @@
                 LOG.error("Failed to delete {} from the under file system", ufsUri);
                 throw new IOException(ExceptionMessage.DELETE_FAILED_UFS.getMessage(ufsUri));
               }
->>>>>>> 143c2ff4
             }
           } catch (InvalidPathException e) {
             LOG.warn(e.getMessage());
@@ -1462,17 +1431,11 @@
           ExceptionMessage.PATH_MUST_HAVE_VALID_PARENT.getMessage(dstInodePath.getUri()));
     }
 
-<<<<<<< HEAD
-      // Now we remove srcInode from its parent and insert it into dstPath's parent
-      long opTimeMs = System.currentTimeMillis();
-      renameInternal(srcInode.getId(), dstPath, false, opTimeMs);
-=======
     // Make sure destination path does not exist
     if (dstInodePath.fullPathExists()) {
       throw new FileAlreadyExistsException(
           ExceptionMessage.FILE_ALREADY_EXISTS.getMessage(dstInodePath.getUri()));
     }
->>>>>>> 143c2ff4
 
     // Now we remove srcInode from it's parent and insert it into dstPath's parent
     long opTimeMs = System.currentTimeMillis();
@@ -1491,13 +1454,8 @@
   /**
    * Implements renaming.
    *
-<<<<<<< HEAD
-   * @param fileId the file id of the rename source
-   * @param dstPath the path to the rename destination
-=======
    * @param srcInodePath the path of the rename source
-   * @param dstInodePath the path to the rename destionation
->>>>>>> 143c2ff4
+   * @param dstInodePath the path to the rename destination
    * @param replayed whether the operation is a result of replaying the journal
    * @param opTimeMs the time of the operation
    * @throws FileDoesNotExistException if a non-existent file is encountered
