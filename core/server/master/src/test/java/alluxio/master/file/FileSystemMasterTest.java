--- conflicted
+++ resolved
@@ -1604,12 +1604,6 @@
 
   private void startServices() throws Exception {
     mRegistry = new MasterRegistry();
-<<<<<<< HEAD
-    mJournalFactory = new MutableJournal.Factory(new URI(mJournalFolder));
-    mBlockMaster = new BlockMasterFactory().create(mRegistry, mJournalFactory);
-    mFileSystemMaster = new FileSystemMasterFactory().create(mRegistry, mJournalFactory);
-
-=======
     mJournalFactory = new Journal.Factory(new URI(mJournalFolder));
     mBlockMaster = new BlockMasterFactory().create(mRegistry, mJournalFactory);
     mExecutorService = Executors
@@ -1617,7 +1611,6 @@
     mFileSystemMaster = new DefaultFileSystemMaster(mBlockMaster, mJournalFactory,
         ExecutorServiceFactories.constantExecutorServiceFactory(mExecutorService));
     mRegistry.add(FileSystemMaster.class, mFileSystemMaster);
->>>>>>> 49f443be
     mRegistry.start(true);
 
     // set up workers
