/*
 * The Alluxio Open Foundation licenses this work under the Apache License, version 2.0
 * (the "License"). You may not use this work except in compliance with the License, which is
 * available at www.apache.org/licenses/LICENSE-2.0
 *
 * This software is distributed on an "AS IS" basis, WITHOUT WARRANTIES OR CONDITIONS OF ANY KIND,
 * either express or implied, as more fully set forth in the License.
 *
 * See the NOTICE file distributed with this work for information regarding copyright ownership.
 */

package alluxio.master.metrics;

import static org.junit.Assert.assertTrue;

import alluxio.Constants;
import alluxio.clock.ManualClock;
import alluxio.heartbeat.HeartbeatContext;
import alluxio.heartbeat.HeartbeatScheduler;
import alluxio.heartbeat.ManuallyScheduleHeartbeat;
import alluxio.master.MasterRegistry;
import alluxio.master.MasterTestUtils;
import alluxio.metrics.Metric;
import alluxio.metrics.MetricsSystem;
import alluxio.metrics.aggregator.SingleTagValueAggregator;
import alluxio.metrics.aggregator.SumInstancesAggregator;
import alluxio.util.CommonUtils;
import alluxio.util.ThreadFactoryUtils;
import alluxio.util.WaitForOptions;
import alluxio.util.executor.ExecutorServiceFactories;

import com.google.common.collect.Lists;
import org.junit.After;
import org.junit.Before;
import org.junit.ClassRule;
import org.junit.Test;

import java.util.List;
import java.util.concurrent.ExecutorService;
import java.util.concurrent.Executors;
import java.util.function.Supplier;

/**
 * Unit tests for {@link MetricsMaster}.
 */
public class MetricsMasterTest {
  @ClassRule
  public static ManuallyScheduleHeartbeat sManuallyScheduleRule = new ManuallyScheduleHeartbeat(
      HeartbeatContext.MASTER_CLUSTER_METRICS_UPDATER);

  private static final int TIMEOUT_MS = 5 * Constants.SECOND_MS;

  private DefaultMetricsMaster mMetricsMaster;
  private MasterRegistry mRegistry;
  private ManualClock mClock;
  private ExecutorService mExecutorService;

  @Before
  public void before() throws Exception {
    mRegistry = new MasterRegistry();
    mClock = new ManualClock();
    mExecutorService =
        Executors.newFixedThreadPool(2, ThreadFactoryUtils.build("TestMetricsMaster-%d", true));
    mMetricsMaster = new DefaultMetricsMaster(MasterTestUtils.testMasterContext(), mClock,
        ExecutorServiceFactories.constantExecutorServiceFactory(mExecutorService));
    mRegistry.add(MetricsMaster.class, mMetricsMaster);
    mRegistry.start(true);
  }

  /**
   * Stops the master after a test ran.
   */
  @After
  public void after() throws Exception {
    mRegistry.stop();
  }

  @Test
  public void testAggregator() throws Exception {
    mMetricsMaster.addAggregator(
        new SumInstancesAggregator("metricA", MetricsSystem.InstanceType.WORKER, "metricA"));
    mMetricsMaster.addAggregator(
        new SumInstancesAggregator("metricB", MetricsSystem.InstanceType.WORKER, "metricB"));
    List<Metric> metrics1 = Lists.newArrayList(Metric.from("worker.192_1_1_1.metricA", 10),
        Metric.from("worker.192_1_1_1.metricB", 20));
    mMetricsMaster.workerHeartbeat("192_1_1_1", metrics1);
    List<Metric> metrics2 = Lists.newArrayList(Metric.from("worker.192_1_1_2.metricA", 1),
        Metric.from("worker.192_1_1_2.metricB", 2));
    mMetricsMaster.workerHeartbeat("192_1_1_2", metrics2);
    checkMetricValue("metricA", 11L);
    checkMetricValue("metricB", 22L);
    // override metrics from hostname 192_1_1_2
    List<Metric> metrics3 = Lists.newArrayList(Metric.from("worker.192_1_1_2.metricA", 3));
    mMetricsMaster.workerHeartbeat("192_1_1_2", metrics3);
<<<<<<< HEAD
    assertEquals(13L, getGauge("metricA"));
    assertEquals(22L, getGauge("metricB"));
=======
    checkMetricValue("metricA", 13L);
    checkMetricValue("metricB", 20L);
>>>>>>> 1a4a58a8
  }

  @Test
  public void testMultiValueAggregator() throws Exception {
    mMetricsMaster.addAggregator(
        new SingleTagValueAggregator("metric", MetricsSystem.InstanceType.WORKER, "metric", "tag"));
    List<Metric> metrics1 = Lists.newArrayList(Metric.from("worker.192_1_1_1.metric.tag:v1", 10),
        Metric.from("worker.192_1_1_1.metric.tag:v2", 20));
    mMetricsMaster.workerHeartbeat("192_1_1_1", metrics1);
    List<Metric> metrics2 = Lists.newArrayList(Metric.from("worker.192_1_1_2.metric.tag:v1", 1),
        Metric.from("worker.192_1_1_2.metric.tag:v2", 2));
    mMetricsMaster.workerHeartbeat("192_1_1_2", metrics2);
    HeartbeatScheduler.execute(HeartbeatContext.MASTER_CLUSTER_METRICS_UPDATER);
    checkMetricValue("metric", 11L, "tag", "v1");
    checkMetricValue("metric", 22L, "tag", "v2");
  }

  @Test
  public void testClientHeartbeat() throws Exception {
    mMetricsMaster.addAggregator(
        new SumInstancesAggregator("metric1", MetricsSystem.InstanceType.CLIENT, "metric1"));
    mMetricsMaster.addAggregator(
        new SumInstancesAggregator("metric2", MetricsSystem.InstanceType.CLIENT, "metric2"));
    List<Metric> metrics1 = Lists.newArrayList(Metric.from("client.192_1_1_1:A.metric1", 10),
        Metric.from("client.192_1_1_1:A.metric2", 20));
    mMetricsMaster.clientHeartbeat("A", "192.1.1.1", metrics1);
    List<Metric> metrics2 = Lists.newArrayList(Metric.from("client.192_1_1_1:B.metric1", 15),
        Metric.from("client.192_1_1_1:B.metric2", 25));
    mMetricsMaster.clientHeartbeat("B", "192.1.1.1", metrics2);
    List<Metric> metrics3 = Lists.newArrayList(Metric.from("client.192_1_1_2:C.metric1", 1),
        Metric.from("client.192_1_1_2:C.metric2", 2));
    mMetricsMaster.clientHeartbeat("C", "192.1.1.2", metrics3);
    checkMetricValue("metric1", 26L);
    checkMetricValue("metric2", 47L);
  }

  private Object getGauge(String name) {
    return MetricsSystem.METRIC_REGISTRY.getGauges().get(MetricsSystem.getClusterMetricName(name))
        .getValue();
  }

  private Object getGauge(String metricName, String tagName, String tagValue) {
    return MetricsSystem.METRIC_REGISTRY.getGauges()
        .get(MetricsSystem
            .getClusterMetricName(Metric.getMetricNameWithTags(metricName, tagName, tagValue)))
        .getValue();
  }

  private void checkMetricValue(String metricsName, Long value) throws Exception {
    checkMetricValue(metricsName, value, null, null);
  }

  private void checkMetricValue(String metricsName, Long value,
      String tagName, String tagValue) throws Exception {
    Supplier<Boolean> condition;
    if (tagName == null) {
      condition = () -> getGauge(metricsName) == value;
    } else {
      condition = () -> getGauge(metricsName, tagName, tagValue) == value;
    }
    if (!condition.get()) {
      // Wait for the async metrics updater to finish
      CommonUtils.waitFor("metrics processed", input -> condition.get(),
          WaitForOptions.defaults().setTimeoutMs(TIMEOUT_MS));
      assertTrue(condition.get());
    }
  }
}<|MERGE_RESOLUTION|>--- conflicted
+++ resolved
@@ -92,13 +92,8 @@
     // override metrics from hostname 192_1_1_2
     List<Metric> metrics3 = Lists.newArrayList(Metric.from("worker.192_1_1_2.metricA", 3));
     mMetricsMaster.workerHeartbeat("192_1_1_2", metrics3);
-<<<<<<< HEAD
-    assertEquals(13L, getGauge("metricA"));
-    assertEquals(22L, getGauge("metricB"));
-=======
     checkMetricValue("metricA", 13L);
-    checkMetricValue("metricB", 20L);
->>>>>>> 1a4a58a8
+    checkMetricValue("metricB", 22L);
   }
 
   @Test
