/*
 * The Alluxio Open Foundation licenses this work under the Apache License, version 2.0
 * (the "License"). You may not use this work except in compliance with the License, which is
 * available at www.apache.org/licenses/LICENSE-2.0
 *
 * This software is distributed on an "AS IS" basis, WITHOUT WARRANTIES OR CONDITIONS OF ANY KIND,
 * either express or implied, as more fully set forth in the License.
 *
 * See the NOTICE file distributed with this work for information regarding copyright ownership.
 */

package alluxio.master;

import alluxio.Configuration;
import alluxio.Process;
import alluxio.PropertyKey;
import alluxio.exception.status.NotFoundException;
import alluxio.master.journal.JournalSystem;
import alluxio.master.journal.JournalUtils;
<<<<<<< HEAD
import alluxio.master.meta.ServerConfigurationChecker;
=======
import alluxio.thrift.MetaCommand;
import alluxio.thrift.RegisterMasterTOptions;
>>>>>>> 27054cb4
import alluxio.wire.ConfigProperty;

import java.net.InetSocketAddress;
import java.net.URI;
import java.util.List;
import java.util.Map;

import javax.annotation.concurrent.ThreadSafe;

/**
 * A master process in the Alluxio system.
 */
public interface MasterProcess extends Process {
  /**
   * Factory for creating {@link MasterProcess}.
   */
  @ThreadSafe
  final class Factory {
    /**
     * @return a new instance of {@link MasterProcess}
     */
    public static MasterProcess create() {
      URI journalLocation = JournalUtils.getJournalLocation();
      JournalSystem journalSystem =
          new JournalSystem.Builder().setLocation(journalLocation).build();
      if (Configuration.getBoolean(PropertyKey.ZOOKEEPER_ENABLED)) {
        PrimarySelector primarySelector = PrimarySelector.Factory.createZkPrimarySelector();
        return new FaultTolerantAlluxioMasterProcess(journalSystem, primarySelector);
      }
      return new AlluxioMasterProcess(journalSystem);
    }

    private Factory() {} // prevent instantiation
  }

  /**
   * @param clazz the class of the master to get
   * @param <T> the type of the master to get

   * @return the given master
   */
  <T extends Master> T getMaster(Class<T> clazz);

  /**
   * @return this master's rpc address
   */
  InetSocketAddress getRpcAddress();

  /**
   * @return the start time of the master in milliseconds
   */
  long getStartTimeMs();

  /**
   * @return the uptime of the master in milliseconds
   */
  long getUptimeMs();

  /**
   * @return the master's web address, or null if the web server hasn't been started yet
   */
  InetSocketAddress getWebAddress();

  /**
   * @return true if Alluxio is running in safe mode, false otherwise
   */
  boolean isInSafeMode();

  /**
   * @return true if the system is the leader (serving the rpc server), false otherwise
   */
  boolean isServing();

  // TODO(lu) we should have a separate MetaMaster
  /**
   * @return configuration information list
   */
<<<<<<< HEAD
  List<ConfigProperty> getAlluxioConfiguration();

  /**
   * Gets a map of configuration errors.
   * It is a map from property name to a map from value to its corresponding hostnames.
   *
   * @return a configuration error map
   */
  Map<String, Map<String, List<String>>> getConfErrors();

  /**
   * Gets a map of configuration warnings.
   * It is a map from property name to a map from value to its corresponding hostnames.
   *
   * @return a configuration warnings map
   */
  Map<String, Map<String, List<String>>> getConfWarns();

  /**
   * @return the configuration checker status
   */
  ServerConfigurationChecker.Status getConfStatus();
=======
  List<ConfigProperty> getConfiguration();

  /**
   * Returns a master id for the given master, creating one if the master is new.
   *
   * @param hostname the master hostname
   * @return the master id for this master
   */
  long getMasterId(String hostname);

  /**
   * A standby master periodically heartbeats with the leader master.
   *
   * @param masterId the master id
   * @return an optional command for the standby master to execute
   */
  MetaCommand masterHeartbeat(long masterId);

  /**
   * A standby master registers with the leader master.
   *
   * @param masterId the master id of the standby master registering
   * @param options the options that contains master configuration
   * @throws NotFoundException if masterId cannot be found
   */
  void masterRegister(long masterId, RegisterMasterTOptions options) throws NotFoundException;
>>>>>>> 27054cb4
}<|MERGE_RESOLUTION|>--- conflicted
+++ resolved
@@ -17,12 +17,9 @@
 import alluxio.exception.status.NotFoundException;
 import alluxio.master.journal.JournalSystem;
 import alluxio.master.journal.JournalUtils;
-<<<<<<< HEAD
 import alluxio.master.meta.ServerConfigurationChecker;
-=======
 import alluxio.thrift.MetaCommand;
 import alluxio.thrift.RegisterMasterTOptions;
->>>>>>> 27054cb4
 import alluxio.wire.ConfigProperty;
 
 import java.net.InetSocketAddress;
@@ -100,7 +97,6 @@
   /**
    * @return configuration information list
    */
-<<<<<<< HEAD
   List<ConfigProperty> getAlluxioConfiguration();
 
   /**
@@ -123,8 +119,6 @@
    * @return the configuration checker status
    */
   ServerConfigurationChecker.Status getConfStatus();
-=======
-  List<ConfigProperty> getConfiguration();
 
   /**
    * Returns a master id for the given master, creating one if the master is new.
@@ -150,5 +144,4 @@
    * @throws NotFoundException if masterId cannot be found
    */
   void masterRegister(long masterId, RegisterMasterTOptions options) throws NotFoundException;
->>>>>>> 27054cb4
 }