/*
 * The Alluxio Open Foundation licenses this work under the Apache License, version 2.0
 * (the "License"). You may not use this work except in compliance with the License, which is
 * available at www.apache.org/licenses/LICENSE-2.0
 *
 * This software is distributed on an "AS IS" basis, WITHOUT WARRANTIES OR CONDITIONS OF ANY KIND,
 * either express or implied, as more fully set forth in the License.
 *
 * See the NOTICE file distributed with this work for information regarding copyright ownership.
 */

package alluxio.master.block;

import alluxio.Configuration;
import alluxio.Constants;
import alluxio.MasterStorageTierAssoc;
import alluxio.PropertyKey;
import alluxio.Server;
import alluxio.StorageTierAssoc;
import alluxio.client.block.options.GetWorkerReportOptions;
import alluxio.client.block.options.GetWorkerReportOptions.WorkerRange;
import alluxio.clock.SystemClock;
import alluxio.collections.ConcurrentHashSet;
import alluxio.collections.IndexDefinition;
import alluxio.collections.IndexedSet;
import alluxio.exception.BlockInfoException;
import alluxio.exception.ExceptionMessage;
import alluxio.exception.status.InvalidArgumentException;
import alluxio.exception.status.NotFoundException;
import alluxio.exception.status.UnavailableException;
import alluxio.heartbeat.HeartbeatContext;
import alluxio.heartbeat.HeartbeatExecutor;
import alluxio.heartbeat.HeartbeatThread;
import alluxio.master.AbstractMaster;
import alluxio.master.MasterContext;
import alluxio.master.block.meta.MasterBlockInfo;
import alluxio.master.block.meta.MasterBlockLocation;
import alluxio.master.block.meta.MasterWorkerInfo;
import alluxio.master.journal.JournalContext;
import alluxio.master.metrics.MetricsMaster;
import alluxio.metrics.Metric;
import alluxio.metrics.MetricsSystem;
import alluxio.proto.journal.Block.BlockContainerIdGeneratorEntry;
import alluxio.proto.journal.Block.BlockInfoEntry;
import alluxio.proto.journal.Block.DeleteBlockEntry;
import alluxio.proto.journal.Journal.JournalEntry;
import alluxio.thrift.BlockMasterClientService;
import alluxio.thrift.BlockMasterWorkerService;
import alluxio.thrift.Command;
import alluxio.thrift.CommandType;
import alluxio.thrift.RegisterWorkerTOptions;
import alluxio.util.CommonUtils;
import alluxio.util.IdUtils;
import alluxio.util.executor.ExecutorServiceFactories;
import alluxio.util.executor.ExecutorServiceFactory;
import alluxio.util.network.NetworkAddressUtils;
import alluxio.wire.Address;
import alluxio.wire.BlockInfo;
import alluxio.wire.BlockLocation;
import alluxio.wire.ConfigProperty;
import alluxio.wire.WorkerInfo;
import alluxio.wire.WorkerNetAddress;

import com.codahale.metrics.Gauge;
import com.google.common.annotations.VisibleForTesting;
import com.google.common.collect.ImmutableSet;
import com.google.common.collect.Iterators;
import edu.umd.cs.findbugs.annotations.SuppressFBWarnings;
import jersey.repackaged.com.google.common.base.Preconditions;
import org.apache.thrift.TProcessor;
import org.slf4j.Logger;
import org.slf4j.LoggerFactory;

import java.io.IOException;
import java.net.UnknownHostException;
import java.time.Clock;
import java.util.ArrayList;
import java.util.Collection;
import java.util.Collections;
import java.util.Comparator;
import java.util.HashMap;
import java.util.HashSet;
import java.util.Iterator;
import java.util.List;
import java.util.Map;
import java.util.NoSuchElementException;
import java.util.Set;
import java.util.concurrent.BlockingQueue;
import java.util.concurrent.ConcurrentHashMap;
import java.util.concurrent.Future;
import java.util.concurrent.LinkedBlockingQueue;
import java.util.function.BiConsumer;
import java.util.function.Consumer;
import java.util.function.Function;
import java.util.stream.Collectors;

import javax.annotation.concurrent.GuardedBy;
import javax.annotation.concurrent.NotThreadSafe;

/**
 * This block master manages the metadata for all the blocks and block workers in Alluxio.
 */
@NotThreadSafe // TODO(jiri): make thread-safe (c.f. ALLUXIO-1664)
public final class DefaultBlockMaster extends AbstractMaster implements BlockMaster {
  private static final Logger LOG = LoggerFactory.getLogger(DefaultBlockMaster.class);
  private static final Set<Class<? extends Server>> DEPS =
      ImmutableSet.<Class<? extends Server>>of(MetricsMaster.class);

  /**
   * The number of container ids to 'reserve' before having to journal container id state. This
   * allows the master to return container ids within the reservation, without having to write to
   * the journal.
   */
  private static final long CONTAINER_ID_RESERVATION_SIZE = 1000;

  // Worker metadata management.
  private static final IndexDefinition<MasterWorkerInfo> ID_INDEX =
      new IndexDefinition<MasterWorkerInfo>(true) {
        @Override
        public Object getFieldValue(MasterWorkerInfo o) {
          return o.getId();
        }
      };

  private static final IndexDefinition<MasterWorkerInfo> ADDRESS_INDEX =
      new IndexDefinition<MasterWorkerInfo>(true) {
        @Override
        public Object getFieldValue(MasterWorkerInfo o) {
          return o.getWorkerAddress();
        }
      };

  /**
   * Concurrency and locking in the BlockMaster
   *
   * The block master uses concurrent data structures to allow non-conflicting concurrent access.
   * This means each piece of metadata should be locked individually. There are two types of
   * metadata in the {@link DefaultBlockMaster}; {@link MasterBlockInfo} and
   * {@link MasterWorkerInfo}.
   * Individual objects must be locked before modifying the object, or reading a modifiable field
   * of an object. This will protect the internal integrity of the metadata object.
   *
   * Lock ordering must be preserved in order to prevent deadlock. If both a worker and block
   * metadata must be locked at the same time, the worker metadata ({@link MasterWorkerInfo})
   * must be locked before the block metadata ({@link MasterBlockInfo}).
   *
   * It should not be the case that multiple worker metadata must be locked at the same time, or
   * multiple block metadata must be locked at the same time. Operations involving different
   * workers or different blocks should be able to be performed independently.
   */

  // Block metadata management.
  /** Blocks on all workers, including active and lost blocks. This state must be journaled. */
  private final ConcurrentHashMap<Long, MasterBlockInfo> mBlocks =
      new ConcurrentHashMap<>(8192, 0.90f, 64);
  /** Keeps track of blocks which are no longer in Alluxio storage. */
  private final ConcurrentHashSet<Long> mLostBlocks = new ConcurrentHashSet<>(64, 0.90f, 64);

  /** This state must be journaled. */
  @GuardedBy("itself")
  private final BlockContainerIdGenerator mBlockContainerIdGenerator =
      new BlockContainerIdGenerator();

  /**
   * Mapping between all possible storage level aliases and their ordinal position. This mapping
   * forms a total ordering on all storage level aliases in the system, and must be consistent
   * across masters.
   */
  private final StorageTierAssoc mGlobalStorageTierAssoc;

  /** Keeps track of workers which are in communication with the master. */
  private final IndexedSet<MasterWorkerInfo> mWorkers =
      new IndexedSet<>(ID_INDEX, ADDRESS_INDEX);
  /** Keeps track of workers which are no longer in communication with the master. */
  private final IndexedSet<MasterWorkerInfo> mLostWorkers =
      new IndexedSet<>(ID_INDEX, ADDRESS_INDEX);

<<<<<<< HEAD
  /** Listeners to call when lost workers are found. */
  private final BlockingQueue<Consumer<Address>> mLostWorkerFoundListeners
      = new LinkedBlockingQueue<>();

  /** Listeners to call when workers are lost. */
  private final BlockingQueue<Consumer<Address>> mWorkerLostListeners = new LinkedBlockingQueue<>();

  /** Listeners to call when a new worker registers. */
  private final BlockingQueue<BiConsumer<Address, List<ConfigProperty>>> mWorkerRegisteredListeners
      = new LinkedBlockingQueue<>();
=======
  /** Handle to the metrics master. */
  private final MetricsMaster mMetricsMaster;
>>>>>>> 9b1cb3da

  /**
   * The service that detects lost worker nodes, and tries to restart the failed workers.
   * We store it here so that it can be accessed from tests.
   */
  @SuppressFBWarnings("URF_UNREAD_FIELD")
  private Future<?> mLostWorkerDetectionService;

  /** The value of the 'next container id' last journaled. */
  @GuardedBy("mBlockContainerIdGenerator")
  private long mJournaledNextContainerId = 0;

  /**
   * Creates a new instance of {@link DefaultBlockMaster}.
   *
   * @param metricsMaster the metrics master
   * @param masterContext the context for Alluxio master
   */
  DefaultBlockMaster(MetricsMaster metricsMaster, MasterContext masterContext) {
    this(metricsMaster, masterContext, new SystemClock(), ExecutorServiceFactories
        .fixedThreadPoolExecutorServiceFactory(Constants.BLOCK_MASTER_NAME, 2));
  }

  /**
   * Creates a new instance of {@link DefaultBlockMaster}.
   *
   * @param metricsMaster the metrics master
   * @param masterContext the context for Alluxio master
   * @param clock the clock to use for determining the time
   * @param executorServiceFactory a factory for creating the executor service to use for running
   *        maintenance threads
   */
  DefaultBlockMaster(MetricsMaster metricsMaster, MasterContext masterContext, Clock clock,
      ExecutorServiceFactory executorServiceFactory) {
    super(masterContext, clock, executorServiceFactory);
    Preconditions.checkNotNull(metricsMaster, "metricsMaster");
    mGlobalStorageTierAssoc = new MasterStorageTierAssoc();
    mMetricsMaster = metricsMaster;
    Metrics.registerGauges(this);
  }

  @Override
  public Map<String, TProcessor> getServices() {
    Map<String, TProcessor> services = new HashMap<>();
    services.put(Constants.BLOCK_MASTER_CLIENT_SERVICE_NAME,
        new BlockMasterClientService.Processor<>(new BlockMasterClientServiceHandler(this)));
    services.put(Constants.BLOCK_MASTER_WORKER_SERVICE_NAME,
        new BlockMasterWorkerService.Processor<>(new BlockMasterWorkerServiceHandler(this)));
    return services;
  }

  @Override
  public String getName() {
    return Constants.BLOCK_MASTER_NAME;
  }

  @Override
  public void processJournalEntry(JournalEntry entry) throws IOException {
    // TODO(gene): A better way to process entries besides a huge switch?
    if (entry.hasBlockContainerIdGenerator()) {
      mJournaledNextContainerId = (entry.getBlockContainerIdGenerator()).getNextContainerId();
      mBlockContainerIdGenerator.setNextContainerId((mJournaledNextContainerId));
    } else if (entry.hasDeleteBlock()) {
      mBlocks.remove(entry.getDeleteBlock().getBlockId());
    } else if (entry.hasBlockInfo()) {
      BlockInfoEntry blockInfoEntry = entry.getBlockInfo();
      if (mBlocks.containsKey(blockInfoEntry.getBlockId())) {
        // Update the existing block info.
        MasterBlockInfo blockInfo = mBlocks.get(blockInfoEntry.getBlockId());
        blockInfo.updateLength(blockInfoEntry.getLength());
      } else {
        mBlocks.put(blockInfoEntry.getBlockId(), new MasterBlockInfo(blockInfoEntry.getBlockId(),
            blockInfoEntry.getLength()));
      }
    } else {
      throw new IOException(ExceptionMessage.UNEXPECTED_JOURNAL_ENTRY.getMessage(entry));
    }
  }

  @Override
  public void resetState() {
    mBlocks.clear();
    mJournaledNextContainerId = 0;
    mBlockContainerIdGenerator.setNextContainerId(0);
  }

  @Override
  public Iterator<JournalEntry> getJournalEntryIterator() {
    final Iterator<MasterBlockInfo> it = mBlocks.values().iterator();
    Iterator<JournalEntry> blockIterator = new Iterator<JournalEntry>() {
      @Override
      public boolean hasNext() {
        return it.hasNext();
      }

      @Override
      public JournalEntry next() {
        if (!hasNext()) {
          throw new NoSuchElementException();
        }
        MasterBlockInfo info = it.next();
        BlockInfoEntry blockInfoEntry =
            BlockInfoEntry.newBuilder().setBlockId(info.getBlockId())
                .setLength(info.getLength()).build();
        return JournalEntry.newBuilder().setBlockInfo(blockInfoEntry).build();
      }

      @Override
      public void remove() {
        throw new UnsupportedOperationException("BlockMaster#Iterator#remove is not supported.");
      }
    };

    return Iterators
        .concat(CommonUtils.singleElementIterator(getContainerIdJournalEntry()), blockIterator);
  }

  @Override
  public void start(Boolean isLeader) throws IOException {
    super.start(isLeader);
    if (isLeader) {
      mLostWorkerDetectionService = getExecutorService().submit(new HeartbeatThread(
          HeartbeatContext.MASTER_LOST_WORKER_DETECTION, new LostWorkerDetectionHeartbeatExecutor(),
          (int) Configuration.getMs(PropertyKey.MASTER_HEARTBEAT_INTERVAL_MS)));
    }
  }

  @Override
  public int getWorkerCount() {
    return mWorkers.size();
  }

  @Override
  public int getLostWorkerCount() {
    return mLostWorkers.size();
  }

  @Override
  public long getCapacityBytes() {
    long ret = 0;
    for (MasterWorkerInfo worker : mWorkers) {
      synchronized (worker) {
        ret += worker.getCapacityBytes();
      }
    }
    return ret;
  }

  @Override
  public StorageTierAssoc getGlobalStorageTierAssoc() {
    return mGlobalStorageTierAssoc;
  }

  @Override
  public long getUsedBytes() {
    long ret = 0;
    for (MasterWorkerInfo worker : mWorkers) {
      synchronized (worker) {
        ret += worker.getUsedBytes();
      }
    }
    return ret;
  }

  @Override
  public List<WorkerInfo> getWorkerInfoList() throws UnavailableException {
    if (mSafeModeManager.isInSafeMode()) {
      throw new UnavailableException(ExceptionMessage.MASTER_IN_SAFEMODE.getMessage());
    }
    List<WorkerInfo> workerInfoList = new ArrayList<>(mWorkers.size());
    for (MasterWorkerInfo worker : mWorkers) {
      synchronized (worker) {
        workerInfoList.add(worker.generateWorkerInfo(null, true));
      }
    }
    return workerInfoList;
  }

  @Override
  public List<WorkerInfo> getLostWorkersInfoList() throws UnavailableException {
    if (mSafeModeManager.isInSafeMode()) {
      throw new UnavailableException(ExceptionMessage.MASTER_IN_SAFEMODE.getMessage());
    }
    List<WorkerInfo> workerInfoList = new ArrayList<>(mLostWorkers.size());
    for (MasterWorkerInfo worker : mLostWorkers) {
      synchronized (worker) {
        workerInfoList.add(worker.generateWorkerInfo(null, false));
      }
    }
    Collections.sort(workerInfoList, new WorkerInfo.LastContactSecComparator());
    return workerInfoList;
  }

  @Override
  public List<WorkerInfo> getWorkerReport(GetWorkerReportOptions options)
      throws UnavailableException, InvalidArgumentException {
    if (mSafeModeManager.isInSafeMode()) {
      throw new UnavailableException(ExceptionMessage.MASTER_IN_SAFEMODE.getMessage());
    }

    Set<MasterWorkerInfo> selectedLiveWorkers = new HashSet<>();
    Set<MasterWorkerInfo> selectedLostWorkers = new HashSet<>();
    WorkerRange workerRange = options.getWorkerRange();
    switch (workerRange) {
      case ALL:
        selectedLiveWorkers.addAll(mWorkers);
        selectedLostWorkers.addAll(mLostWorkers);
        break;
      case LIVE:
        selectedLiveWorkers.addAll(mWorkers);
        break;
      case LOST:
        selectedLostWorkers.addAll(mLostWorkers);
        break;
      case SPECIFIED:
        Set<String> addresses = options.getAddresses();
        Set<String> workerNames = new HashSet<>();

        selectedLiveWorkers = selectInfoByAddress(addresses, mWorkers, workerNames);
        selectedLostWorkers = selectInfoByAddress(addresses, mLostWorkers, workerNames);

        if (!addresses.isEmpty()) {
          String info = String.format("Unrecognized worker names: %s%n"
                  + "Supported worker names: %s%n",
              addresses.toString(), workerNames.toString());
          throw new InvalidArgumentException(info);
        }
        break;
      default:
        throw new InvalidArgumentException("Unrecognized worker range: " + workerRange);
    }

    List<WorkerInfo> workerInfoList = new ArrayList<>();
    for (MasterWorkerInfo worker : selectedLiveWorkers) {
      synchronized (worker) {
        workerInfoList.add(worker.generateWorkerInfo(options.getFieldRange(), true));
      }
    }
    for (MasterWorkerInfo worker : selectedLostWorkers) {
      synchronized (worker) {
        workerInfoList.add(worker.generateWorkerInfo(options.getFieldRange(), false));
      }
    }
    return workerInfoList;
  }

  @Override
  public void removeBlocks(List<Long> blockIds, boolean delete) throws UnavailableException {
    try (JournalContext journalContext = createJournalContext()) {
      for (long blockId : blockIds) {
        MasterBlockInfo block = mBlocks.get(blockId);
        if (block == null) {
          continue;
        }
        HashSet<Long> workerIds = new HashSet<>();

        synchronized (block) {
          // Technically, 'block' should be confirmed to still be in the data structure. A
          // concurrent removeBlock call can remove it. However, we are intentionally ignoring this
          // race, since deleting the same block again is a noop.
          workerIds.addAll(block.getWorkers());
          // Two cases here:
          // 1) For delete: delete the block metadata.
          // 2) For free: keep the block metadata. mLostBlocks will be changed in
          // processWorkerRemovedBlocks
          if (delete) {
            // Make sure blockId is removed from mLostBlocks when the block metadata is deleted.
            // Otherwise blockId in mLostBlock can be dangling index if the metadata is gone.
            mLostBlocks.remove(blockId);
            if (mBlocks.remove(blockId) != null) {
              JournalEntry entry = JournalEntry.newBuilder()
                  .setDeleteBlock(DeleteBlockEntry.newBuilder().setBlockId(blockId)).build();
              journalContext.append(entry);
            }
          }
        }

        // Outside of locking the block. This does not have to be synchronized with the block
        // metadata, since it is essentially an asynchronous signal to the worker to remove the
        // block.
        for (long workerId : workerIds) {
          MasterWorkerInfo worker = mWorkers.getFirstByField(ID_INDEX, workerId);
          if (worker != null) {
            synchronized (worker) {
              worker.updateToRemovedBlock(true, blockId);
            }
          }
        }
      }
    }
  }

  @Override
  public void validateBlocks(Function<Long, Boolean> validator, boolean repair)
      throws UnavailableException {
    List<Long> invalidBlocks =
        mBlocks.keySet().stream().filter((blockId) -> !validator.apply(blockId))
            .collect(Collectors.toList());
    if (!invalidBlocks.isEmpty()) {
      long limit = 100;
      List<Long> loggedBlocks = invalidBlocks.stream().limit(limit).collect(Collectors.toList());
      LOG.warn("Found {} orphan blocks without corresponding file metadata.", invalidBlocks.size());
      if (invalidBlocks.size() > limit) {
        LOG.warn("The first {} orphan blocks include {}.", limit, loggedBlocks);
      } else {
        LOG.warn("The orphan blocks include {}.", loggedBlocks);
      }
      if (repair) {
        LOG.warn("Deleting {} orphan blocks.", invalidBlocks.size());
        removeBlocks(invalidBlocks, true);
      } else {
        LOG.warn("Restart Alluxio master with {}=true to delete the blocks and repair the system.",
            PropertyKey.Name.MASTER_STARTUP_BLOCK_INTEGRITY_CHECK_ENABLED);
      }
    }
  }

  /**
   * @return a new block container id
   */
  @Override
  public long getNewContainerId() throws UnavailableException {
    synchronized (mBlockContainerIdGenerator) {
      long containerId = mBlockContainerIdGenerator.getNewContainerId();
      if (containerId < mJournaledNextContainerId) {
        // This container id is within the reserved container ids, so it is safe to return the id
        // without having to write anything to the journal.
        return containerId;
      }
      // This container id is not safe with respect to the last journaled container id.
      // Therefore, journal the new state of the container id. This implies that when a master
      // crashes, the container ids within the reservation which have not been used yet will
      // never be used. This is a tradeoff between fully utilizing the container id space, vs.
      // improving master scalability.
      // TODO(gpang): investigate if dynamic reservation sizes could be effective

      // Set the next id to journal with a reservation of container ids, to avoid having to write
      // to the journal for ids within the reservation.
      mJournaledNextContainerId = containerId + CONTAINER_ID_RESERVATION_SIZE;
      try (JournalContext journalContext = createJournalContext()) {
        // This must be flushed while holding the lock on mBlockContainerIdGenerator, in order to
        // prevent subsequent calls to return ids that have not been journaled and flushed.
        journalContext.append(getContainerIdJournalEntry());
      }
      return containerId;
    }
  }

  /**
   * @return a {@link JournalEntry} representing the state of the container id generator
   */
  private JournalEntry getContainerIdJournalEntry() {
    BlockContainerIdGeneratorEntry blockContainerIdGenerator =
        BlockContainerIdGeneratorEntry.newBuilder().setNextContainerId(mJournaledNextContainerId)
            .build();
    return JournalEntry.newBuilder().setBlockContainerIdGenerator(blockContainerIdGenerator)
        .build();
  }

  // TODO(binfan): check the logic is correct or not when commitBlock is a retry
  @Override
  public void commitBlock(long workerId, long usedBytesOnTier, String tierAlias, long blockId,
      long length) throws NotFoundException, UnavailableException {
    LOG.debug("Commit block from workerId: {}, usedBytesOnTier: {}, blockId: {}, length: {}",
        workerId, usedBytesOnTier, blockId, length);

    MasterWorkerInfo worker = mWorkers.getFirstByField(ID_INDEX, workerId);
    // TODO(peis): Check lost workers as well.
    if (worker == null) {
      throw new NotFoundException(ExceptionMessage.NO_WORKER_FOUND.getMessage(workerId));
    }

    // Lock the worker metadata first.
    try (JournalContext journalContext = createJournalContext()) {
      synchronized (worker) {
        // Loop until block metadata is successfully locked.
        while (true) {
          boolean newBlock = false;
          MasterBlockInfo block = mBlocks.get(blockId);
          if (block == null) {
            // The block metadata doesn't exist yet.
            block = new MasterBlockInfo(blockId, length);
            newBlock = true;
          }

          // Lock the block metadata.
          synchronized (block) {
            boolean writeJournal = false;
            if (newBlock) {
              if (mBlocks.putIfAbsent(blockId, block) != null) {
                // Another thread already inserted the metadata for this block, so start loop over.
                continue;
              }
              // Successfully added the new block metadata. Append a journal entry for the new
              // metadata.
              writeJournal = true;
            } else if (block.getLength() != length && block.getLength() == Constants.UNKNOWN_SIZE) {
              // The block size was previously unknown. Update the block size with the committed
              // size, and append a journal entry.
              block.updateLength(length);
              writeJournal = true;
            }
            if (writeJournal) {
              BlockInfoEntry blockInfo =
                  BlockInfoEntry.newBuilder().setBlockId(blockId).setLength(length).build();
              journalContext.append(JournalEntry.newBuilder().setBlockInfo(blockInfo).build());
            }
            // At this point, both the worker and the block metadata are locked.

            // Update the block metadata with the new worker location.
            block.addWorker(workerId, tierAlias);
            // This worker has this block, so it is no longer lost.
            mLostBlocks.remove(blockId);

            // Update the worker information for this new block.
            // TODO(binfan): when retry commitBlock on master is expected, make sure metrics are not
            // double counted.
            worker.addBlock(blockId);
            worker.updateUsedBytes(tierAlias, usedBytesOnTier);
            worker.updateLastUpdatedTimeMs();
          }
          break;
        }
      }
    }
  }

  @Override
  public void commitBlockInUFS(long blockId, long length) throws UnavailableException {
    LOG.debug("Commit block in ufs. blockId: {}, length: {}", blockId, length);
    if (mBlocks.get(blockId) != null) {
      // Block metadata already exists, so do not need to create a new one.
      return;
    }

    // The block has not been committed previously, so add the metadata to commit the block.
    MasterBlockInfo block = new MasterBlockInfo(blockId, length);
    try (JournalContext journalContext = createJournalContext()) {
      synchronized (block) {
        if (mBlocks.putIfAbsent(blockId, block) == null) {
          // Successfully added the new block metadata. Append a journal entry for the new metadata.
          BlockInfoEntry blockInfo =
              BlockInfoEntry.newBuilder().setBlockId(blockId).setLength(length).build();
          journalContext.append(JournalEntry.newBuilder().setBlockInfo(blockInfo).build());
        }
      }
    }
  }

  @Override
  public BlockInfo getBlockInfo(long blockId) throws BlockInfoException, UnavailableException {
    MasterBlockInfo block = mBlocks.get(blockId);
    if (block == null) {
      throw new BlockInfoException(ExceptionMessage.BLOCK_META_NOT_FOUND, blockId);
    }
    synchronized (block) {
      return generateBlockInfo(block);
    }
  }

  @Override
  public List<BlockInfo> getBlockInfoList(List<Long> blockIds) throws UnavailableException {
    List<BlockInfo> ret = new ArrayList<>(blockIds.size());
    for (long blockId : blockIds) {
      MasterBlockInfo block = mBlocks.get(blockId);
      if (block == null) {
        continue;
      }
      synchronized (block) {
        ret.add(generateBlockInfo(block));
      }
    }
    return ret;
  }

  @Override
  public Map<String, Long> getTotalBytesOnTiers() {
    Map<String, Long> ret = new HashMap<>();
    for (MasterWorkerInfo worker : mWorkers) {
      synchronized (worker) {
        for (Map.Entry<String, Long> entry : worker.getTotalBytesOnTiers().entrySet()) {
          Long total = ret.get(entry.getKey());
          ret.put(entry.getKey(), (total == null ? 0L : total) + entry.getValue());
        }
      }
    }
    return ret;
  }

  @Override
  public Map<String, Long> getUsedBytesOnTiers() {
    Map<String, Long> ret = new HashMap<>();
    for (MasterWorkerInfo worker : mWorkers) {
      synchronized (worker) {
        for (Map.Entry<String, Long> entry : worker.getUsedBytesOnTiers().entrySet()) {
          Long used = ret.get(entry.getKey());
          ret.put(entry.getKey(), (used == null ? 0L : used) + entry.getValue());
        }
      }
    }
    return ret;
  }

  @Override
  public long getWorkerId(WorkerNetAddress workerNetAddress) {
    // TODO(gpang): Clone WorkerNetAddress in case thrift re-uses the object. Does thrift re-use it?
    MasterWorkerInfo existingWorker = mWorkers.getFirstByField(ADDRESS_INDEX, workerNetAddress);
    if (existingWorker != null) {
      // This worker address is already mapped to a worker id.
      long oldWorkerId = existingWorker.getId();
      LOG.warn("The worker {} already exists as id {}.", workerNetAddress, oldWorkerId);
      return oldWorkerId;
    }

    MasterWorkerInfo lostWorker = mLostWorkers.getFirstByField(ADDRESS_INDEX, workerNetAddress);
    if (lostWorker != null) {
      // this is one of the lost workers
      synchronized (lostWorker) {
        final long lostWorkerId = lostWorker.getId();
        LOG.warn("A lost worker {} has requested its old id {}.", workerNetAddress, lostWorkerId);

        // Update the timestamp of the worker before it is considered an active worker.
        lostWorker.updateLastUpdatedTimeMs();
        mWorkers.add(lostWorker);
        mLostWorkers.remove(lostWorker);
        for (Consumer<Address> function : mLostWorkerFoundListeners) {
          WorkerNetAddress workerAddress = lostWorker.getWorkerAddress();
          function.accept(new Address(workerAddress.getHost(), workerAddress.getRpcPort()));
        }
        return lostWorkerId;
      }
    }

    // Generate a new worker id.
    long workerId = IdUtils.getRandomNonNegativeLong();
    while (!mWorkers.add(new MasterWorkerInfo(workerId, workerNetAddress))) {
      workerId = IdUtils.getRandomNonNegativeLong();
    }

    LOG.info("getWorkerId(): WorkerNetAddress: {} id: {}", workerNetAddress, workerId);
    return workerId;
  }

  @Override
  public void workerRegister(long workerId, List<String> storageTiers,
      Map<String, Long> totalBytesOnTiers, Map<String, Long> usedBytesOnTiers,
      Map<String, List<Long>> currentBlocksOnTiers,
      RegisterWorkerTOptions options) throws NotFoundException {

    MasterWorkerInfo worker = mWorkers.getFirstByField(ID_INDEX, workerId);
    if (worker == null) {
      throw new NotFoundException(ExceptionMessage.NO_WORKER_FOUND.getMessage(workerId));
    }

    // Gather all blocks on this worker.
    HashSet<Long> blocks = new HashSet<>();
    for (List<Long> blockIds : currentBlocksOnTiers.values()) {
      blocks.addAll(blockIds);
    }

    synchronized (worker) {
      worker.updateLastUpdatedTimeMs();
      // Detect any lost blocks on this worker.
      Set<Long> removedBlocks = worker.register(mGlobalStorageTierAssoc, storageTiers,
          totalBytesOnTiers, usedBytesOnTiers, blocks);
      processWorkerRemovedBlocks(worker, removedBlocks);
      processWorkerAddedBlocks(worker, currentBlocksOnTiers);
      processWorkerOrphanedBlocks(worker);
    }
    if (options.isSetConfigList()) {
      List<alluxio.wire.ConfigProperty> wireConfigList = options.getConfigList()
          .stream().map(alluxio.wire.ConfigProperty::fromThrift)
          .collect(Collectors.toList());
      for (BiConsumer<Address, List<ConfigProperty>> function : mWorkerRegisteredListeners) {
        WorkerNetAddress workerAddress = worker.getWorkerAddress();
        function.accept(new Address(workerAddress.getHost(), workerAddress.getRpcPort()),
            wireConfigList);
      }
    }

    LOG.info("registerWorker(): {}", worker);
  }

  @Override
  public Command workerHeartbeat(long workerId, Map<String, Long> usedBytesOnTiers,
      List<Long> removedBlockIds, Map<String, List<Long>> addedBlocksOnTiers,
      List<Metric> metrics) {
    MasterWorkerInfo worker = mWorkers.getFirstByField(ID_INDEX, workerId);
    if (worker == null) {
      LOG.warn("Could not find worker id: {} for heartbeat.", workerId);
      return new Command(CommandType.Register, new ArrayList<Long>());
    }

    synchronized (worker) {
      // Technically, 'worker' should be confirmed to still be in the data structure. Lost worker
      // detection can remove it. However, we are intentionally ignoring this race, since the worker
      // will just re-register regardless.
      processWorkerRemovedBlocks(worker, removedBlockIds);
      processWorkerAddedBlocks(worker, addedBlocksOnTiers);
      processWorkerMetrics(worker.getWorkerAddress().getHost(), metrics);

      worker.updateUsedBytes(usedBytesOnTiers);
      worker.updateLastUpdatedTimeMs();

      List<Long> toRemoveBlocks = worker.getToRemoveBlocks();
      if (toRemoveBlocks.isEmpty()) {
        return new Command(CommandType.Nothing, new ArrayList<Long>());
      }
      return new Command(CommandType.Free, toRemoveBlocks);
    }
  }

  private void processWorkerMetrics(String hostname, List<Metric> metrics) {
    if (metrics.isEmpty()) {
      return;
    }
    mMetricsMaster.workerHeartbeat(hostname, metrics);
  }

  /**
   * Updates the worker and block metadata for blocks removed from a worker.
   *
   * @param workerInfo The worker metadata object
   * @param removedBlockIds A list of block ids removed from the worker
   */
  @GuardedBy("workerInfo")
  private void processWorkerRemovedBlocks(MasterWorkerInfo workerInfo,
      Collection<Long> removedBlockIds) {
    for (long removedBlockId : removedBlockIds) {
      MasterBlockInfo block = mBlocks.get(removedBlockId);
      // TODO(calvin): Investigate if this branching logic can be simplified.
      if (block == null) {
        // LOG.warn("Worker {} informs the removed block {}, but block metadata does not exist"
        //    + " on Master!", workerInfo.getId(), removedBlockId);
        // TODO(pfxuan): [ALLUXIO-1804] should find a better way to handle the removed blocks.
        // Ideally, the delete/free I/O flow should never reach this point. Because Master may
        // update the block metadata only after receiving the acknowledgement from Workers.
        workerInfo.removeBlock(removedBlockId);
        // Continue to remove the remaining blocks.
        continue;
      }
      synchronized (block) {
        LOG.info("Block {} is removed on worker {}.", removedBlockId, workerInfo.getId());
        workerInfo.removeBlock(block.getBlockId());
        block.removeWorker(workerInfo.getId());
        if (block.getNumLocations() == 0) {
          mLostBlocks.add(removedBlockId);
        }
      }
    }
  }

  /**
   * Updates the worker and block metadata for blocks added to a worker.
   *
   * @param workerInfo The worker metadata object
   * @param addedBlockIds A mapping from storage tier alias to a list of block ids added
   */
  @GuardedBy("workerInfo")
  private void processWorkerAddedBlocks(MasterWorkerInfo workerInfo,
      Map<String, List<Long>> addedBlockIds) {
    for (Map.Entry<String, List<Long>> entry : addedBlockIds.entrySet()) {
      for (long blockId : entry.getValue()) {
        MasterBlockInfo block = mBlocks.get(blockId);
        if (block != null) {
          synchronized (block) {
            workerInfo.addBlock(blockId);
            block.addWorker(workerInfo.getId(), entry.getKey());
            mLostBlocks.remove(blockId);
          }
        } else {
          LOG.warn("Invalid block: {} from worker {}.", blockId,
              workerInfo.getWorkerAddress().getHost());
        }
      }
    }
  }

  @GuardedBy("workerInfo")
  private void processWorkerOrphanedBlocks(MasterWorkerInfo workerInfo) {
    for (long block : workerInfo.getBlocks()) {
      if (!mBlocks.containsKey(block)) {
        LOG.info("Requesting delete for orphaned block: {} from worker {}.", block,
            workerInfo.getWorkerAddress().getHost());
        workerInfo.updateToRemovedBlock(true, block);
      }
    }
  }

  @Override
  public Set<Long> getLostBlocks() {
    return ImmutableSet.copyOf(mLostBlocks);
  }

  /**
   * Creates a {@link BlockInfo} form a given {@link MasterBlockInfo}, by populating worker
   * locations.
   *
   * @param masterBlockInfo the {@link MasterBlockInfo}
   * @return a {@link BlockInfo} from a {@link MasterBlockInfo}. Populates worker locations
   */
  @GuardedBy("masterBlockInfo")
  private BlockInfo generateBlockInfo(MasterBlockInfo masterBlockInfo) throws UnavailableException {
    if (mSafeModeManager.isInSafeMode()) {
      throw new UnavailableException(ExceptionMessage.MASTER_IN_SAFEMODE.getMessage());
    }
    // "Join" to get all the addresses of the workers.
    List<BlockLocation> locations = new ArrayList<>();
    List<MasterBlockLocation> blockLocations = masterBlockInfo.getBlockLocations();
    // Sort the block locations by their alias ordinal in the master storage tier mapping
    Collections.sort(blockLocations, new Comparator<MasterBlockLocation>() {
      @Override
      public int compare(MasterBlockLocation o1, MasterBlockLocation o2) {
        return mGlobalStorageTierAssoc.getOrdinal(o1.getTierAlias())
            - mGlobalStorageTierAssoc.getOrdinal(o2.getTierAlias());
      }
    });
    for (MasterBlockLocation masterBlockLocation : blockLocations) {
      MasterWorkerInfo workerInfo =
          mWorkers.getFirstByField(ID_INDEX, masterBlockLocation.getWorkerId());
      if (workerInfo != null) {
        // worker metadata is intentionally not locked here because:
        // - it would be an incorrect order (correct order is lock worker first, then block)
        // - only uses getters of final variables
        locations.add(new BlockLocation().setWorkerId(masterBlockLocation.getWorkerId())
            .setWorkerAddress(workerInfo.getWorkerAddress())
            .setTierAlias(masterBlockLocation.getTierAlias()));
      }
    }
    return new BlockInfo().setBlockId(masterBlockInfo.getBlockId())
        .setLength(masterBlockInfo.getLength()).setLocations(locations);
  }

  @Override
  public void reportLostBlocks(List<Long> blockIds) {
    mLostBlocks.addAll(blockIds);
  }

  @Override
  public Set<Class<? extends Server>> getDependencies() {
    return DEPS;
  }

  /**
   * Lost worker periodic check.
   */
  private final class LostWorkerDetectionHeartbeatExecutor implements HeartbeatExecutor {

    /**
     * Constructs a new {@link LostWorkerDetectionHeartbeatExecutor}.
     */
    public LostWorkerDetectionHeartbeatExecutor() {}

    @Override
    public void heartbeat() {
      int masterWorkerTimeoutMs = (int) Configuration.getMs(PropertyKey.MASTER_WORKER_TIMEOUT_MS);
      for (MasterWorkerInfo worker : mWorkers) {
        synchronized (worker) {
          final long lastUpdate = mClock.millis() - worker.getLastUpdatedTimeMs();
          if (lastUpdate > masterWorkerTimeoutMs) {
            LOG.error("The worker {}({}) timed out after {}ms without a heartbeat!", worker.getId(),
                worker.getWorkerAddress(), lastUpdate);
            mLostWorkers.add(worker);
            mWorkers.remove(worker);
            for (Consumer<Address> function : mWorkerLostListeners) {
              WorkerNetAddress workerAddress = worker.getWorkerAddress();
              function.accept(new Address(workerAddress.getHost(), workerAddress.getRpcPort()));
            }
            processWorkerRemovedBlocks(worker, worker.getBlocks());
          }
        }
      }
    }

    @Override
    public void close() {
      // Nothing to clean up
    }
  }

  /**
   * Selects the MasterWorkerInfo from workerInfoSet whose host or related IP address
   * exists in addresses.
   *
   * @param addresses the address set that user passed in
   * @param workerInfoSet the MasterWorkerInfo set to select info from
   * @param workerNames the supported worker names
   */
  private Set<MasterWorkerInfo> selectInfoByAddress(Set<String> addresses,
      Set<MasterWorkerInfo> workerInfoSet, Set<String> workerNames) {
    return workerInfoSet.stream().filter(info -> {
      String host = info.getWorkerAddress().getHost();
      workerNames.add(host);

      String ip = null;
      try {
        ip = NetworkAddressUtils.resolveIpAddress(host);
        workerNames.add(ip);
      } catch (UnknownHostException e) {
        // The host may already be an IP address
      }

      if (addresses.contains(host)) {
        addresses.remove(host);
        return true;
      }

      if (ip != null) {
        if (addresses.contains(ip)) {
          addresses.remove(ip);
          return true;
        }
      }
      return false;
    }).collect(Collectors.toSet());
  }

  @Override
  public void registerLostWorkerFoundListener(Consumer<Address> function) {
    mLostWorkerFoundListeners.add(function);
  }

  @Override
  public void registerWorkerLostListener(Consumer<Address> function) {
    mWorkerLostListeners.add(function);
  }

  @Override
  public void registerNewWorkerConfListener(BiConsumer<Address, List<ConfigProperty>> function) {
    mWorkerRegisteredListeners.add(function);
  }

  /**
   * Class that contains metrics related to BlockMaster.
   */
  public static final class Metrics {
    public static final String CAPACITY_TOTAL = "CapacityTotal";
    public static final String CAPACITY_USED = "CapacityUsed";
    public static final String CAPACITY_FREE = "CapacityFree";
    public static final String WORKERS = "Workers";
    public static final String TIER = "Tier";

    /**
     * Registers metric gauges.
     *
     * @param master the block master handle
     */
    @VisibleForTesting
    public static void registerGauges(final BlockMaster master) {
      MetricsSystem.registerGaugeIfAbsent(MetricsSystem.getMasterMetricName(CAPACITY_TOTAL),
          new Gauge<Long>() {
            @Override
            public Long getValue() {
              return master.getCapacityBytes();
            }
          });

      MetricsSystem.registerGaugeIfAbsent(MetricsSystem.getMasterMetricName(CAPACITY_USED),
          new Gauge<Long>() {
            @Override
            public Long getValue() {
              return master.getUsedBytes();
            }
          });

      MetricsSystem.registerGaugeIfAbsent(MetricsSystem.getMasterMetricName(CAPACITY_FREE),
          new Gauge<Long>() {
            @Override
            public Long getValue() {
              return master.getCapacityBytes() - master.getUsedBytes();
            }
          });

      for (int i = 0; i < master.getGlobalStorageTierAssoc().size(); i++) {
        String alias = master.getGlobalStorageTierAssoc().getAlias(i);
        MetricsSystem.registerGaugeIfAbsent(
            MetricsSystem.getMasterMetricName(CAPACITY_TOTAL + TIER + alias), new Gauge<Long>() {
              @Override
              public Long getValue() {
                return master.getTotalBytesOnTiers().getOrDefault(alias, 0L);
              }
            });

        MetricsSystem.registerGaugeIfAbsent(
            MetricsSystem.getMasterMetricName(CAPACITY_USED + TIER + alias), new Gauge<Long>() {
              @Override
              public Long getValue() {
                return master.getUsedBytesOnTiers().getOrDefault(alias, 0L);
              }
            });
        MetricsSystem.registerGaugeIfAbsent(
            MetricsSystem.getMasterMetricName(CAPACITY_FREE + TIER + alias), new Gauge<Long>() {
              @Override
              public Long getValue() {
                return master.getTotalBytesOnTiers().getOrDefault(alias, 0L)
                    - master.getUsedBytesOnTiers().getOrDefault(alias, 0L);
              }
            });
      }

      MetricsSystem.registerGaugeIfAbsent(MetricsSystem.getMasterMetricName(WORKERS),
          new Gauge<Integer>() {
            @Override
            public Integer getValue() {
              return master.getWorkerCount();
            }
          });
    }

    private Metrics() {} // prevent instantiation
  }
}<|MERGE_RESOLUTION|>--- conflicted
+++ resolved
@@ -175,7 +175,6 @@
   private final IndexedSet<MasterWorkerInfo> mLostWorkers =
       new IndexedSet<>(ID_INDEX, ADDRESS_INDEX);
 
-<<<<<<< HEAD
   /** Listeners to call when lost workers are found. */
   private final BlockingQueue<Consumer<Address>> mLostWorkerFoundListeners
       = new LinkedBlockingQueue<>();
@@ -186,10 +185,9 @@
   /** Listeners to call when a new worker registers. */
   private final BlockingQueue<BiConsumer<Address, List<ConfigProperty>>> mWorkerRegisteredListeners
       = new LinkedBlockingQueue<>();
-=======
+
   /** Handle to the metrics master. */
   private final MetricsMaster mMetricsMaster;
->>>>>>> 9b1cb3da
 
   /**
    * The service that detects lost worker nodes, and tries to restart the failed workers.
