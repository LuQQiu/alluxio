/*
 * The Alluxio Open Foundation licenses this work under the Apache License, version 2.0
 * (the "License"). You may not use this work except in compliance with the License, which is
 * available at www.apache.org/licenses/LICENSE-2.0
 *
 * This software is distributed on an "AS IS" basis, WITHOUT WARRANTIES OR CONDITIONS OF ANY KIND,
 * either express or implied, as more fully set forth in the License.
 *
 * See the NOTICE file distributed with this work for information regarding copyright ownership.
 */

package alluxio.master.file;

import alluxio.AlluxioURI;
<<<<<<< HEAD
import alluxio.Configuration;
import alluxio.Constants;
import alluxio.PropertyKey;
import alluxio.clock.SystemClock;
import alluxio.collections.PrefixList;
=======
>>>>>>> 4b40d619
import alluxio.exception.AccessControlException;
import alluxio.exception.AlluxioException;
import alluxio.exception.BlockInfoException;
import alluxio.exception.DirectoryNotEmptyException;
import alluxio.exception.FileAlreadyCompletedException;
import alluxio.exception.FileAlreadyExistsException;
import alluxio.exception.FileDoesNotExistException;
import alluxio.exception.InvalidFileSizeException;
import alluxio.exception.InvalidPathException;
import alluxio.exception.UnexpectedAlluxioException;
import alluxio.master.Master;
import alluxio.master.file.meta.FileSystemMasterView;
<<<<<<< HEAD
import alluxio.master.file.meta.Inode;
import alluxio.master.file.meta.InodeDirectory;
import alluxio.master.file.meta.InodeDirectoryIdGenerator;
import alluxio.master.file.meta.InodeFile;
import alluxio.master.file.meta.InodeLockList;
import alluxio.master.file.meta.InodePathPair;
import alluxio.master.file.meta.InodeTree;
import alluxio.master.file.meta.InodeUtils;
import alluxio.master.file.meta.LockedInodePath;
import alluxio.master.file.meta.MountTable;
=======
>>>>>>> 4b40d619
import alluxio.master.file.meta.PersistenceState;
import alluxio.master.file.meta.options.MountInfo;
import alluxio.master.file.options.CheckConsistencyOptions;
import alluxio.master.file.options.CompleteFileOptions;
import alluxio.master.file.options.CreateDirectoryOptions;
import alluxio.master.file.options.CreateFileOptions;
import alluxio.master.file.options.DeleteOptions;
import alluxio.master.file.options.FreeOptions;
import alluxio.master.file.options.ListStatusOptions;
import alluxio.master.file.options.LoadMetadataOptions;
import alluxio.master.file.options.MountOptions;
import alluxio.master.file.options.RenameOptions;
import alluxio.master.file.options.SetAttributeOptions;
<<<<<<< HEAD
import alluxio.master.journal.JournalContext;
import alluxio.master.journal.JournalFactory;
import alluxio.master.journal.JournalOutputStream;
import alluxio.master.journal.NoopJournalContext;
import alluxio.metrics.MetricsSystem;
import alluxio.proto.journal.File.AddMountPointEntry;
import alluxio.proto.journal.File.AsyncPersistRequestEntry;
import alluxio.proto.journal.File.CompleteFileEntry;
import alluxio.proto.journal.File.DeleteFileEntry;
import alluxio.proto.journal.File.DeleteMountPointEntry;
import alluxio.proto.journal.File.InodeDirectoryEntry;
import alluxio.proto.journal.File.InodeFileEntry;
import alluxio.proto.journal.File.InodeLastModificationTimeEntry;
import alluxio.proto.journal.File.PersistDirectoryEntry;
import alluxio.proto.journal.File.ReinitializeFileEntry;
import alluxio.proto.journal.File.RenameEntry;
import alluxio.proto.journal.File.SetAttributeEntry;
import alluxio.proto.journal.File.StringPairEntry;
import alluxio.proto.journal.Journal.JournalEntry;
import alluxio.security.authorization.Mode;
import alluxio.thrift.CommandType;
import alluxio.thrift.FileSystemCommand;
import alluxio.thrift.FileSystemCommandOptions;
import alluxio.thrift.FileSystemMasterClientService;
import alluxio.thrift.FileSystemMasterWorkerService;
import alluxio.thrift.PersistCommandOptions;
import alluxio.thrift.PersistFile;
import alluxio.underfs.UnderFileStatus;
import alluxio.underfs.UnderFileSystem;
import alluxio.underfs.options.FileLocationOptions;
import alluxio.util.IdUtils;
import alluxio.util.SecurityUtils;
import alluxio.util.UnderFileSystemUtils;
import alluxio.util.executor.ExecutorServiceFactories;
import alluxio.util.executor.ExecutorServiceFactory;
import alluxio.util.io.PathUtils;
import alluxio.wire.BlockInfo;
import alluxio.wire.BlockLocation;
=======
import alluxio.thrift.FileSystemCommand;
>>>>>>> 4b40d619
import alluxio.wire.FileBlockInfo;
import alluxio.wire.FileInfo;
import alluxio.wire.TtlAction;
import alluxio.wire.WorkerInfo;

import java.io.IOException;
import java.util.List;
import java.util.Map;
import java.util.Set;

/**
 * The interface of file system master.
 */
<<<<<<< HEAD
@NotThreadSafe // TODO(jiri): make thread-safe (c.f. ALLUXIO-1664)
public final class FileSystemMaster extends AbstractMaster {
  private static final Logger LOG = LoggerFactory.getLogger(FileSystemMaster.class);
  private static final Set<Class<?>> DEPS = ImmutableSet.<Class<?>>of(BlockMaster.class);

  /**
   * Locking in the FileSystemMaster
   *
   * Individual paths are locked in the inode tree. In order to read or write any inode, the path
   * must be locked. A path is locked via one of the lock methods in {@link InodeTree}, such as
   * {@link InodeTree#lockInodePath(AlluxioURI, InodeTree.LockMode)} or
   * {@link InodeTree#lockFullInodePath(AlluxioURI, InodeTree.LockMode)}. These lock methods return
   * an {@link LockedInodePath}, which represents a locked path of inodes. These locked paths
   * ({@link LockedInodePath}) must be unlocked. In order to ensure a locked
   * {@link LockedInodePath} is always unlocked, the following paradigm is recommended:
   *
   * <p><blockquote><pre>
   *    try (LockedInodePath inodePath = mInodeTree.lockInodePath(path, InodeTree.LockMode.READ)) {
   *      ...
   *    }
   * </pre></blockquote>
   *
   * When locking a path in the inode tree, it is possible that other concurrent operations have
   * modified the inode tree while a thread is waiting to acquire a lock on the inode. Lock
   * acquisitions throw {@link InvalidPathException} to indicate that the inode structure is no
   * longer consistent with what the caller original expected, for example if the inode
   * previously obtained at /pathA has been renamed to /pathB during the wait for the inode lock.
   * Methods which specifically act on a path will propagate this exception to the caller, while
   * methods which iterate over child nodes can safely ignore the exception and treat the inode
   * as no longer a child.
   *
   * Journaling in the FileSystemMaster
   *
   * Any changes to file system metadata that need to survive system restarts and / or failures
   * should be journaled. The intent to journal and the actual writing of the journal is decoupled
   * so that operations are not holding metadata locks waiting on the journal IO. In particular,
   * file system operations are expected to create a {@link JournalContext} resource, use it
   * throughout the lifetime of an operation to collect journal events through
   * {@link JournalContext#append(JournalEntry)}, and then close the resource, which
   * will persist the journal events. In order to ensure the journal events are always persisted,
   * the following paradigm is recommended:
   *
   * <p><blockquote><pre>
   *    try (JournalContext journalContext = createJournalContext()) {
   *      ...
   *    }
   * </pre></blockquote>
   *
   * NOTE: Because resources are released in the opposite order they are acquired, the
   * {@link JournalContext} resources should be always created before any {@link LockedInodePath}
   * resources to avoid holding an inode path lock while waiting for journal IO.
   *
   * Method Conventions in the FileSystemMaster
   *
   * All of the flow of the FileSystemMaster follow a convention. There are essentially 4 main
   * types of methods:
   *   (A) public api methods
   *   (B) private (or package private) methods that journal
   *   (C) private (or package private) internal methods
   *   (D) private FromEntry methods used to replay entries from the journal
   *
   * (A) public api methods:
   * These methods are public and are accessed by the RPC and REST APIs. These methods lock all
   * the required paths, and also perform all permission checking.
   * (A) cannot call (A)
   * (A) can call (B)
   * (A) can call (C)
   * (A) cannot call (D)
   *
   * (B) private (or package private) methods that journal:
   * These methods perform the work from the public apis, like checking and error handling, and also
   * asynchronously append entries to the journal. The names of these methods are suffixed with
   * "AndJournal".
   * (B) cannot call (A)
   * (B) can call (B)
   * (B) can call (C)
   * (B) cannot call (D)
   *
   * (C) private (or package private) internal methods:
   * These methods perform the rest of the work, and may append to the journal. The names of these
   * methods are suffixed by "Internal". These are typically called by the (D) methods.
   * (C) cannot call (A)
   * (C) cannot call (B)
   * (C) can call (C)
   * (C) cannot call (D)
   *
   * (D) private FromEntry methods used to replay entries from the journal:
   * These methods are used to replay entries from reading the journal. This is done on start, as
   * well as for standby masters. When replaying entries, no additional journaling should happen,
   * so {@link NoopJournalContext#INSTANCE} must be used if a context is necessary.
   * (D) cannot call (A)
   * (D) cannot call (B)
   * (D) can call (C)
   * (D) cannot call (D)
   */

  /** Handle to the block master. */
  private final BlockMaster mBlockMaster;

  /** This manages the file system inode structure. This must be journaled. */
  private final InodeTree mInodeTree;

  /** This manages the file system mount points. */
  private final MountTable mMountTable;

  /** This maintains inodes with ttl set, for the for the ttl checker service to use. */
  private final TtlBucketList mTtlBuckets = new TtlBucketList();

  /** This generates unique directory ids. This must be journaled. */
  private final InodeDirectoryIdGenerator mDirectoryIdGenerator;

  /** This checks user permissions on different operations. */
  private final PermissionChecker mPermissionChecker;

  /** List of paths to always keep in memory. */
  private final PrefixList mWhitelist;

  /** The handler for async persistence. */
  private final AsyncPersistHandler mAsyncPersistHandler;

  /**
   * The service that checks for inode files with ttl set. We store it here so that it can be
   * accessed from tests.
   */
  @SuppressFBWarnings("URF_UNREAD_FIELD")
  private Future<?> mTtlCheckerService;

  /**
   * The service that detects lost files. We store it here so that it can be accessed from tests.
   */
  @SuppressFBWarnings("URF_UNREAD_FIELD")
  private Future<?> mLostFilesDetectionService;

  private Future<List<AlluxioURI>> mStartupConsistencyCheck;

  /**
   * Creates a new instance of {@link FileSystemMaster}.
   *
   * @param registry the master registry
   * @param journalFactory the factory for the journal to use for tracking master operations
   */
  public FileSystemMaster(MasterRegistry registry, JournalFactory journalFactory) {
    this(registry, journalFactory, ExecutorServiceFactories
        .fixedThreadPoolExecutorServiceFactory(Constants.FILE_SYSTEM_MASTER_NAME, 3));
  }

  /**
   * Creates a new instance of {@link FileSystemMaster}.
   *
   * @param registry the master registry
   * @param journalFactory the factory for the journal to use for tracking master operations
   * @param executorServiceFactory a factory for creating the executor service to use for running
   *        maintenance threads
   */
  public FileSystemMaster(MasterRegistry registry, JournalFactory journalFactory,
      ExecutorServiceFactory executorServiceFactory) {
    super(journalFactory.create(Constants.FILE_SYSTEM_MASTER_NAME), new SystemClock(),
        executorServiceFactory);

    mBlockMaster = registry.get(BlockMaster.class);
    mDirectoryIdGenerator = new InodeDirectoryIdGenerator(mBlockMaster);
    mMountTable = new MountTable();
    mInodeTree = new InodeTree(mBlockMaster, mDirectoryIdGenerator, mMountTable);

    // TODO(gene): Handle default config value for whitelist.
    mWhitelist = new PrefixList(Configuration.getList(PropertyKey.MASTER_WHITELIST, ","));

    mAsyncPersistHandler = AsyncPersistHandler.Factory.create(new FileSystemMasterView(this));
    mPermissionChecker = new PermissionChecker(mInodeTree);

    registry.add(FileSystemMaster.class, this);
    Metrics.registerGauges(this);
  }

  @Override
  public Map<String, TProcessor> getServices() {
    Map<String, TProcessor> services = new HashMap<>();
    services.put(Constants.FILE_SYSTEM_MASTER_CLIENT_SERVICE_NAME,
        new FileSystemMasterClientService.Processor<>(
            new FileSystemMasterClientServiceHandler(this)));
    services.put(Constants.FILE_SYSTEM_MASTER_WORKER_SERVICE_NAME,
        new FileSystemMasterWorkerService.Processor<>(
            new FileSystemMasterWorkerServiceHandler(this)));
    return services;
  }

  @Override
  public String getName() {
    return Constants.FILE_SYSTEM_MASTER_NAME;
  }

  @Override
  public Set<Class<?>> getDependencies() {
    return DEPS;
  }

  @Override
  public void processJournalEntry(JournalEntry entry) throws IOException {
    if (entry.hasInodeFile()) {
      mInodeTree.addInodeFileFromJournal(entry.getInodeFile());
      // Add the file to TTL buckets, the insert automatically rejects files w/ Constants.NO_TTL
      InodeFileEntry inodeFileEntry = entry.getInodeFile();
      if (inodeFileEntry.hasTtl()) {
        mTtlBuckets.insert(InodeFile.fromJournalEntry(inodeFileEntry));
      }
    } else if (entry.hasInodeDirectory()) {
      try {
        // Add the directory to TTL buckets, the insert automatically rejects directory
        // w/ Constants.NO_TTL
        InodeDirectoryEntry inodeDirectoryEntry = entry.getInodeDirectory();
        if (inodeDirectoryEntry.hasTtl()) {
          mTtlBuckets.insert(InodeDirectory.fromJournalEntry(inodeDirectoryEntry));
        }
        mInodeTree.addInodeDirectoryFromJournal(entry.getInodeDirectory());
      } catch (AccessControlException e) {
        throw new RuntimeException(e);
      }
    } else if (entry.hasInodeLastModificationTime()) {
      InodeLastModificationTimeEntry modTimeEntry = entry.getInodeLastModificationTime();
      try (LockedInodePath inodePath = mInodeTree
          .lockFullInodePath(modTimeEntry.getId(), InodeTree.LockMode.WRITE)) {
        inodePath.getInode()
            .setLastModificationTimeMs(modTimeEntry.getLastModificationTimeMs(), true);
      } catch (FileDoesNotExistException e) {
        throw new RuntimeException(e);
      }
    } else if (entry.hasPersistDirectory()) {
      PersistDirectoryEntry typedEntry = entry.getPersistDirectory();
      try (LockedInodePath inodePath = mInodeTree
          .lockFullInodePath(typedEntry.getId(), InodeTree.LockMode.WRITE)) {
        inodePath.getInode().setPersistenceState(PersistenceState.PERSISTED);
      } catch (FileDoesNotExistException e) {
        throw new RuntimeException(e);
      }
    } else if (entry.hasCompleteFile()) {
      try {
        completeFileFromEntry(entry.getCompleteFile());
      } catch (InvalidPathException | InvalidFileSizeException | FileAlreadyCompletedException e) {
        throw new RuntimeException(e);
      }
    } else if (entry.hasSetAttribute()) {
      try {
        setAttributeFromEntry(entry.getSetAttribute());
      } catch (AccessControlException | FileDoesNotExistException | InvalidPathException e) {
        throw new RuntimeException(e);
      }
    } else if (entry.hasDeleteFile()) {
      deleteFromEntry(entry.getDeleteFile());
    } else if (entry.hasRename()) {
      renameFromEntry(entry.getRename());
    } else if (entry.hasInodeDirectoryIdGenerator()) {
      mDirectoryIdGenerator.initFromJournalEntry(entry.getInodeDirectoryIdGenerator());
    } else if (entry.hasReinitializeFile()) {
      resetBlockFileFromEntry(entry.getReinitializeFile());
    } else if (entry.hasAddMountPoint()) {
      try {
        mountFromEntry(entry.getAddMountPoint());
      } catch (FileAlreadyExistsException | InvalidPathException e) {
        throw new RuntimeException(e);
      }
    } else if (entry.hasDeleteMountPoint()) {
      try {
        unmountFromEntry(entry.getDeleteMountPoint());
      } catch (InvalidPathException e) {
        throw new RuntimeException(e);
      }
    } else if (entry.hasAsyncPersistRequest()) {
      try {
        long fileId = (entry.getAsyncPersistRequest()).getFileId();
        try (LockedInodePath inodePath = mInodeTree
            .lockFullInodePath(fileId, InodeTree.LockMode.WRITE)) {
          scheduleAsyncPersistenceInternal(inodePath);
        }
        // NOTE: persistence is asynchronous so there is no guarantee the path will still exist
        mAsyncPersistHandler.scheduleAsyncPersistence(getPath(fileId));
      } catch (AlluxioException e) {
        // It's possible that rescheduling the async persist calls fails, because the blocks may no
        // longer be in the memory
        LOG.error(e.getMessage());
      }
    } else {
      throw new IOException(ExceptionMessage.UNEXPECTED_JOURNAL_ENTRY.getMessage(entry));
    }
  }

  @Override
  public void streamToJournalCheckpoint(JournalOutputStream outputStream) throws IOException {
    mInodeTree.streamToJournalCheckpoint(outputStream);
    outputStream.write(mDirectoryIdGenerator.toJournalEntry());
    // The mount table should be written to the checkpoint after the inodes are written, so that
    // when replaying the checkpoint, the inodes exist before mount entries. Replaying a mount
    // entry traverses the inode tree.
    mMountTable.streamToJournalCheckpoint(outputStream);
  }

  @Override
  public void start(boolean isLeader) throws IOException {
    if (isLeader) {
      // Only initialize root when isLeader because when initializing root, BlockMaster needs to
      // write journal entry, if it is not leader, BlockMaster won't have a writable journal.
      // If it is standby, it should be able to load the inode tree from leader's checkpoint.
      mInodeTree.initializeRoot(SecurityUtils.getOwnerFromLoginModule(),
          SecurityUtils.getGroupFromLoginModule(), Mode.createFullAccess().applyDirectoryUMask());
      String defaultUFS = Configuration.get(PropertyKey.UNDERFS_ADDRESS);
      try {
        mMountTable.add(new AlluxioURI(MountTable.ROOT), new AlluxioURI(defaultUFS),
            MountOptions.defaults().setShared(
                UnderFileSystemUtils.isObjectStorage(defaultUFS) && Configuration
                    .getBoolean(PropertyKey.UNDERFS_OBJECT_STORE_MOUNT_SHARED_PUBLICLY)));
      } catch (FileAlreadyExistsException | InvalidPathException e) {
        throw new IOException("Failed to mount the default UFS " + defaultUFS);
      }
    }
    // Call super.start after mInodeTree is initialized because mInodeTree is needed to write
    // a journal entry during super.start. Call super.start before calling
    // getExecutorService() because the super.start initializes the executor service.
    super.start(isLeader);
    if (isLeader) {
      mTtlCheckerService = getExecutorService().submit(
          new HeartbeatThread(HeartbeatContext.MASTER_TTL_CHECK, new MasterInodeTtlCheckExecutor(),
              Configuration.getInt(PropertyKey.MASTER_TTL_CHECKER_INTERVAL_MS)));
      mLostFilesDetectionService = getExecutorService().submit(
          new HeartbeatThread(HeartbeatContext.MASTER_LOST_FILES_DETECTION,
              new LostFilesDetectionHeartbeatExecutor(),
              Configuration.getInt(PropertyKey.MASTER_HEARTBEAT_INTERVAL_MS)));
      if (Configuration.getBoolean(PropertyKey.MASTER_STARTUP_CONSISTENCY_CHECK_ENABLED)) {
        mStartupConsistencyCheck = getExecutorService().submit(new Callable<List<AlluxioURI>>() {
          @Override
          public List<AlluxioURI> call() throws Exception {
            return startupCheckConsistency(ExecutorServiceFactories
                .fixedThreadPoolExecutorServiceFactory("startup-consistency-check", 32).create());
          }
        });
      }
    }
  }

  /**
   * Checks the consistency of the root in a multi-threaded and incremental fashion. This method
   * will only READ lock the directories and files actively being checked and release them after the
   * check on the file / directory is complete.
   *
   * @return a list of paths in Alluxio which are not consistent with the under storage
   * @throws InterruptedException if the thread is interrupted during execution
   * @throws IOException if an error occurs interacting with the under storage
   */
  private List<AlluxioURI> startupCheckConsistency(final ExecutorService service)
      throws InterruptedException, IOException {
    /** A marker {@link StartupConsistencyChecker}s add to the queue to signal completion */
    final long completionMarker = -1;
    /** A shared queue of directories which have yet to be checked */
    final BlockingQueue<Long> dirsToCheck = new LinkedBlockingQueue<>();

    /**
     * A {@link Callable} which checks the consistency of a directory.
     */
    final class StartupConsistencyChecker implements Callable<List<AlluxioURI>> {
      /** The path to check, guaranteed to be a directory in Alluxio. */
      private final Long mFileId;

      /**
       * Creates a new callable which checks the consistency of a directory.
       * @param fileId the path to check
       */
      private StartupConsistencyChecker(Long fileId) {
        mFileId = fileId;
      }

      /**
       * Checks the consistency of the directory and all immediate children which are files. All
       * immediate children which are directories are added to the shared queue of directories to
       * check. The parent directory is READ locked during the entire call while the children are
       * READ locked only during the consistency check of the children files.
       *
       * @return a list of inconsistent uris
       * @throws IOException if an error occurs interacting with the under storage
       */
      @Override
      public List<AlluxioURI> call() throws IOException {
        List<AlluxioURI> inconsistentUris = new ArrayList<>();
        try (LockedInodePath dir = mInodeTree.lockFullInodePath(mFileId, InodeTree.LockMode.READ)) {
          Inode parentInode = dir.getInode();
          AlluxioURI parentUri = dir.getUri();
          if (!checkConsistencyInternal(parentInode, parentUri)) {
            inconsistentUris.add(parentUri);
          }
          for (Inode childInode : ((InodeDirectory) parentInode).getChildren()) {
            try {
              childInode.lockReadAndCheckParent(parentInode);
            } catch (InvalidPathException e) {
              // This should be safe, continue.
              LOG.debug("Error during startup check consistency, ignoring and continuing.", e);
              continue;
            }
            try {
              AlluxioURI childUri = parentUri.join(childInode.getName());
              if (childInode.isDirectory()) {
                dirsToCheck.add(childInode.getId());
              } else {
                if (!checkConsistencyInternal(childInode, childUri)) {
                  inconsistentUris.add(childUri);
                }
              }
            } finally {
              childInode.unlockRead();
            }
          }
        } catch (FileDoesNotExistException e) {
          // This should be safe, continue.
          LOG.debug("A file scheduled for consistency check was deleted before the check.");
        } catch (InvalidPathException e) {
          // This should not happen.
          LOG.error("An invalid path was discovered during the consistency check, skipping.", e);
        }
        dirsToCheck.add(completionMarker);
        return inconsistentUris;
      }
    }

    // Add the root to the directories to check.
    dirsToCheck.add(mInodeTree.getRoot().getId());
    List<Future<List<AlluxioURI>>> results = new ArrayList<>();
    // Tracks how many checkers have been started.
    long started = 0;
    // Tracks how many checkers have completed.
    long completed = 0;
    do {
      Long fileId = dirsToCheck.take();
      if (fileId == completionMarker) { // A thread signaled completion.
        completed++;
      } else { // A new directory needs to be checked.
        StartupConsistencyChecker checker = new StartupConsistencyChecker(fileId);
        results.add(service.submit(checker));
        started++;
      }
    } while (started != completed);

    // Return the total set of inconsistent paths discovered.
    List<AlluxioURI> inconsistentUris = new ArrayList<>();
    for (Future<List<AlluxioURI>> result : results) {
      try {
        inconsistentUris.addAll(result.get());
      } catch (Exception e) {
        // This shouldn't happen, all futures should be complete.
        Throwables.propagate(e);
      }
    }
    service.shutdown();
    return inconsistentUris;
  }

  /**
   * Class to represent the status and result of the startup consistency check.
   */
  public static final class StartupConsistencyCheck {
    /**
     * Status of the check.
     */
    public enum Status {
      COMPLETE,
      DISABLED,
      FAILED,
      RUNNING
    }

    /**
     * @param inconsistentUris the uris which are inconsistent with the underlying storage
     * @return a result set to the complete status
     */
    public static StartupConsistencyCheck complete(List<AlluxioURI> inconsistentUris) {
      return new StartupConsistencyCheck(Status.COMPLETE, inconsistentUris);
    }

    /**
     * @return a result set to the disabled status
     */
    public static StartupConsistencyCheck disabled() {
      return new StartupConsistencyCheck(Status.DISABLED, null);
    }

    /**
     * @return a result set to the failed status
     */
    public static StartupConsistencyCheck failed() {
      return new StartupConsistencyCheck(Status.FAILED, null);
    }

    /**
     * @return a result set to the running status
     */
    public static StartupConsistencyCheck running() {
      return new StartupConsistencyCheck(Status.RUNNING, null);
    }

    private Status mStatus;
    private List<AlluxioURI> mInconsistentUris;

    /**
     * Create a new startup consistency check result.
     *
     * @param status the state of the check
     * @param inconsistentUris the uris which are inconsistent with the underlying storage
     */
    private StartupConsistencyCheck(Status status, List<AlluxioURI> inconsistentUris) {
      mStatus = status;
      mInconsistentUris = inconsistentUris;
    }

    /**
     * @return the status of the check
     */
    public Status getStatus() {
      return mStatus;
    }

    /**
     * @return the uris which are inconsistent with the underlying storage
     */
    public List<AlluxioURI> getInconsistentUris() {
      return mInconsistentUris;
    }
  }

=======
public interface FileSystemMaster extends Master {
>>>>>>> 4b40d619
  /**
   * @return the status of the startup consistency check and inconsistent paths if it is complete
   */
  StartupConsistencyCheck getStartupConsistencyCheck();

  /**
   * Returns the file id for a given path. If the given path does not exist in Alluxio, the method
   * attempts to load it from UFS.
   * <p>
   * This operation requires users to have READ permission of the path.
   *
   * @param path the path to get the file id for
   * @return the file id for a given path, or -1 if there is no file at that path
   * @throws AccessControlException if permission checking fails
   */
  long getFileId(AlluxioURI path) throws AccessControlException;

  /**
   * Returns the {@link FileInfo} for a given file id. This method is not user-facing but supposed
   * to be called by other internal servers (e.g., block workers, lineage master, web UI).
   *
   * @param fileId the file id to get the {@link FileInfo} for
   * @return the {@link FileInfo} for the given file
   * @throws FileDoesNotExistException if the file does not exist
   * @throws AccessControlException if permission denied
   */
  // TODO(binfan): Add permission checking for internal APIs
  FileInfo getFileInfo(long fileId)
      throws FileDoesNotExistException, AccessControlException;

  /**
   * Returns the {@link FileInfo} for a given path.
   * <p>
   * This operation requires users to have READ permission on the path.
   *
   * @param path the path to get the {@link FileInfo} for
   * @return the {@link FileInfo} for the given file id
   * @throws FileDoesNotExistException if the file does not exist
   * @throws InvalidPathException if the file path is not valid
   * @throws AccessControlException if permission checking fails
   */
  // TODO(peis): Add an option not to load metadata.
<<<<<<< HEAD
  public FileInfo getFileInfo(AlluxioURI path)
      throws FileDoesNotExistException, InvalidPathException, AccessControlException {
    Metrics.GET_FILE_INFO_OPS.inc();

    try (JournalContext journalContext = createJournalContext();
        LockedInodePath inodePath = mInodeTree.lockInodePath(path, InodeTree.LockMode.READ)) {
      mPermissionChecker.checkPermission(Mode.Bits.READ, inodePath);
      if (inodePath.fullPathExists()) {
        // The file already exists, so metadata does not need to be loaded.
        return getFileInfoInternal(inodePath);
      }
      loadMetadataIfNotExistAndJournal(inodePath,
          LoadMetadataOptions.defaults().setCreateAncestors(true), journalContext);
      mInodeTree.ensureFullInodePath(inodePath, InodeTree.LockMode.READ);
      return getFileInfoInternal(inodePath);
    }
  }

  /**
   * @param inodePath the {@link LockedInodePath} to get the {@link FileInfo} for
   * @return the {@link FileInfo} for the given inode
   * @throws FileDoesNotExistException if the file does not exist
   * @throws AccessControlException if permission denied
   */
  private FileInfo getFileInfoInternal(LockedInodePath inodePath)
      throws FileDoesNotExistException, AccessControlException {
    Inode<?> inode = inodePath.getInode();
    AlluxioURI uri = inodePath.getUri();
    FileInfo fileInfo = inode.generateClientFileInfo(uri.toString());
    fileInfo.setInMemoryPercentage(getInMemoryPercentage(inode));
    if (inode instanceof InodeFile) {
      try {
        fileInfo.setFileBlockInfos(getFileBlockInfoListInternal(inodePath));
      } catch (InvalidPathException e) {
        throw new FileDoesNotExistException(e.getMessage(), e);
      }
    }
    MountTable.Resolution resolution;
    try {
      resolution = mMountTable.resolve(uri);
    } catch (InvalidPathException e) {
      throw new FileDoesNotExistException(e.getMessage(), e);
    }
    AlluxioURI resolvedUri = resolution.getUri();
    // Only set the UFS path if the path is nested under a mount point.
    if (!uri.equals(resolvedUri)) {
      fileInfo.setUfsPath(resolvedUri.toString());
    }
    Metrics.FILE_INFOS_GOT.inc();
    return fileInfo;
  }
=======
  FileInfo getFileInfo(AlluxioURI path)
      throws FileDoesNotExistException, InvalidPathException, AccessControlException;
>>>>>>> 4b40d619

  /**
   * Returns the persistence state for a file id. This method is used by the lineage master.
   *
   * @param fileId the file id
   * @return the {@link PersistenceState} for the given file id
   * @throws FileDoesNotExistException if the file does not exist
   */
  // TODO(binfan): Add permission checking for internal APIs
  PersistenceState getPersistenceState(long fileId) throws FileDoesNotExistException;

  /**
   * Returns a list of {@link FileInfo} for a given path. If the given path is a file, the list only
   * contains a single object. If it is a directory, the resulting list contains all direct children
   * of the directory.
   * <p>
   * This operation requires users to have READ permission on the path, and also
   * EXECUTE permission on the path if it is a directory.
   *
   * @param path the path to get the {@link FileInfo} list for
   * @param listStatusOptions the {@link alluxio.master.file.options.ListStatusOptions}
   * @return the list of {@link FileInfo}s
   * @throws AccessControlException if permission checking fails
   * @throws FileDoesNotExistException if the file does not exist
   * @throws InvalidPathException if the path is invalid
   */
<<<<<<< HEAD
  public List<FileInfo> listStatus(AlluxioURI path, ListStatusOptions listStatusOptions)
      throws AccessControlException, FileDoesNotExistException, InvalidPathException {
    Metrics.GET_FILE_INFO_OPS.inc();
    try (JournalContext journalContext = createJournalContext();
        LockedInodePath inodePath = mInodeTree.lockInodePath(path, InodeTree.LockMode.READ)) {
      mPermissionChecker.checkPermission(Mode.Bits.READ, inodePath);

      LoadMetadataOptions loadMetadataOptions =
          LoadMetadataOptions.defaults().setCreateAncestors(true).setLoadDirectChildren(
              listStatusOptions.getLoadMetadataType() != LoadMetadataType.Never);
      Inode<?> inode;
      if (inodePath.fullPathExists()) {
        inode = inodePath.getInode();
        if (inode.isDirectory()
            && listStatusOptions.getLoadMetadataType() != LoadMetadataType.Always
            && ((InodeDirectory) inode).isDirectChildrenLoaded()) {
          loadMetadataOptions.setLoadDirectChildren(false);
        }
      }

      loadMetadataIfNotExistAndJournal(inodePath, loadMetadataOptions, journalContext);
      mInodeTree.ensureFullInodePath(inodePath, InodeTree.LockMode.READ);
      inode = inodePath.getInode();

      List<FileInfo> ret = new ArrayList<>();
      if (inode.isDirectory()) {
        TempInodePathForDescendant tempInodePath = new TempInodePathForDescendant(inodePath);
        mPermissionChecker.checkPermission(Mode.Bits.EXECUTE, inodePath);
        for (Inode<?> child : ((InodeDirectory) inode).getChildren()) {
          child.lockReadAndCheckParent(inode);
          try {
            // the path to child for getPath should already be locked.
            tempInodePath.setDescendant(child, mInodeTree.getPath(child));
            ret.add(getFileInfoInternal(tempInodePath));
          } finally {
            child.unlockRead();
          }
        }
      } else {
        ret.add(getFileInfoInternal(inodePath));
      }
      Metrics.FILE_INFOS_GOT.inc();
      return ret;
    }
  }
=======
  List<FileInfo> listStatus(AlluxioURI path, ListStatusOptions listStatusOptions)
      throws AccessControlException, FileDoesNotExistException, InvalidPathException;
>>>>>>> 4b40d619

  /**
   * @return a read-only view of the file system master
   */
  FileSystemMasterView getFileSystemMasterView();

  /**
   * Checks the consistency of the files and directories in the subtree under the path.
   *
   * @param path the root of the subtree to check
   * @param options the options to use for the checkConsistency method
   * @return a list of paths in Alluxio which are not consistent with the under storage
   * @throws AccessControlException if the permission checking fails
   * @throws FileDoesNotExistException if the path does not exist
   * @throws InvalidPathException if the path is invalid
   * @throws IOException if an error occurs interacting with the under storage
   */
  List<AlluxioURI> checkConsistency(AlluxioURI path, CheckConsistencyOptions options)
      throws AccessControlException, FileDoesNotExistException, InvalidPathException, IOException;

  /**
   * Completes a file. After a file is completed, it cannot be written to.
   * <p>
   * This operation requires users to have WRITE permission on the path.
   *
   * @param path the file path to complete
   * @param options the method options
   * @throws BlockInfoException if a block information exception is encountered
   * @throws FileDoesNotExistException if the file does not exist
   * @throws InvalidPathException if an invalid path is encountered
   * @throws InvalidFileSizeException if an invalid file size is encountered
   * @throws FileAlreadyCompletedException if the file is already completed
   * @throws AccessControlException if permission checking fails
   */
  void completeFile(AlluxioURI path, CompleteFileOptions options)
      throws BlockInfoException, FileDoesNotExistException, InvalidPathException,
      InvalidFileSizeException, FileAlreadyCompletedException, AccessControlException;

  /**
   * Creates a file (not a directory) for a given path.
   * <p>
   * This operation requires WRITE permission on the parent of this path.
   *
   * @param path the file to create
   * @param options method options
   * @return the id of the created file
   * @throws InvalidPathException if an invalid path is encountered
   * @throws FileAlreadyExistsException if the file already exists
   * @throws BlockInfoException if an invalid block information is encountered
   * @throws IOException if the creation fails
   * @throws AccessControlException if permission checking fails
   * @throws FileDoesNotExistException if the parent of the path does not exist and the recursive
   * option is false
   */
  long createFile(AlluxioURI path, CreateFileOptions options)
      throws AccessControlException, InvalidPathException, FileAlreadyExistsException,
<<<<<<< HEAD
      BlockInfoException, IOException, FileDoesNotExistException {
    Metrics.CREATE_FILES_OPS.inc();
    try (JournalContext journalContext = createJournalContext();
        LockedInodePath inodePath = mInodeTree.lockInodePath(path, InodeTree.LockMode.WRITE)) {
      mPermissionChecker.checkParentPermission(Mode.Bits.WRITE, inodePath);
      mMountTable.checkUnderWritableMountPoint(path);
      createFileAndJournal(inodePath, options, journalContext);
      return inodePath.getInode().getId();
    }
  }

  /**
   * Creates a file (not a directory) for a given path.
   * <p>
   * Writes to the journal.
   *
   * @param inodePath the file to create
   * @param options method options
   * @param journalContext the journal context
   * @throws FileAlreadyExistsException if the file already exists
   * @throws BlockInfoException if an invalid block information in encountered
   * @throws FileDoesNotExistException if the parent of the path does not exist and the recursive
   *         option is false
   * @throws InvalidPathException if an invalid path is encountered
   * @throws IOException if the creation fails
   */
  private void createFileAndJournal(LockedInodePath inodePath, CreateFileOptions options,
      JournalContext journalContext)
      throws FileAlreadyExistsException, BlockInfoException, FileDoesNotExistException,
      InvalidPathException, IOException {
    createFileInternal(inodePath, options, journalContext);
  }

  /**
   * @param inodePath the path to be created
   * @param options method options
   * @param journalContext the journal context
   * @return {@link InodeTree.CreatePathResult} with the path creation result
   * @throws InvalidPathException if an invalid path is encountered
   * @throws FileAlreadyExistsException if the file already exists
   * @throws BlockInfoException if invalid block information is encountered
   * @throws IOException if an I/O error occurs
   * @throws FileDoesNotExistException if the parent of the path does not exist and the recursive
   *         option is false
   */
  InodeTree.CreatePathResult createFileInternal(LockedInodePath inodePath,
      CreateFileOptions options, JournalContext journalContext)
      throws InvalidPathException, FileAlreadyExistsException, BlockInfoException, IOException,
      FileDoesNotExistException {
    if (mWhitelist.inList(inodePath.getUri().toString())) {
      options.setCacheable(true);
    }
    InodeTree.CreatePathResult createResult =
        mInodeTree.createPath(inodePath, options, journalContext);
    // If the create succeeded, the list of created inodes will not be empty.
    List<Inode<?>> created = createResult.getCreated();
    InodeFile inode = (InodeFile) created.get(created.size() - 1);

    mTtlBuckets.insert(inode);

    Metrics.FILES_CREATED.inc();
    Metrics.DIRECTORIES_CREATED.inc();
    return createResult;
  }
=======
      BlockInfoException, IOException, FileDoesNotExistException;
>>>>>>> 4b40d619

  /**
   * Reinitializes the blocks of an existing open file.
   *
   * @param path the path to the file
   * @param blockSizeBytes the new block size
   * @param ttl the ttl
   * @param ttlAction action to take after Ttl expiry
   * @return the file id
   * @throws InvalidPathException if the path is invalid
   * @throws FileDoesNotExistException if the path does not exist
   */
  // Used by lineage master
  long reinitializeFile(AlluxioURI path, long blockSizeBytes, long ttl, TtlAction ttlAction)
      throws InvalidPathException, FileDoesNotExistException;

  /**
   * Gets a new block id for the next block of a given file to write to.
   * <p>
   * This operation requires users to have WRITE permission on the path as
   * this API is called when creating a new block for a file.
   *
   * @param path the path of the file to get the next block id for
   * @return the next block id for the given file
   * @throws FileDoesNotExistException if the file does not exist
   * @throws InvalidPathException if the given path is not valid
   * @throws AccessControlException if permission checking fails
   */
  long getNewBlockIdForFile(AlluxioURI path)
      throws FileDoesNotExistException, InvalidPathException, AccessControlException;

  /**
   * @return a copy of the current mount table
   */
  Map<String, MountInfo> getMountTable();

  /**
   * @return the number of files and directories
   */
  int getNumberOfPaths();

  /**
   * @return the number of pinned files and directories
   */
  int getNumberOfPinnedFiles();

  /**
   * Deletes a given path.
   * <p>
   * This operation requires user to have WRITE permission on the parent of the path.
   *
   * @param path the path to delete
   * @param options method options
   * @throws DirectoryNotEmptyException if recursive is false and the file is a nonempty directory
   * @throws FileDoesNotExistException if the file does not exist
   * @throws IOException if an I/O error occurs
   * @throws AccessControlException if permission checking fails
   * @throws InvalidPathException if the path is invalid
   */
  void delete(AlluxioURI path, DeleteOptions options) throws IOException,
      FileDoesNotExistException, DirectoryNotEmptyException, InvalidPathException,
<<<<<<< HEAD
      AccessControlException {
    Metrics.DELETE_PATHS_OPS.inc();
    try (JournalContext journalContext = createJournalContext();
         LockedInodePath inodePath = mInodeTree.lockFullInodePath(path, InodeTree.LockMode.WRITE)) {
      mPermissionChecker.checkParentPermission(Mode.Bits.WRITE, inodePath);
      mMountTable.checkUnderWritableMountPoint(path);
      deleteAndJournal(inodePath, options, journalContext);
    }
  }

  /**
   * Deletes a given path.
   * <p>
   * Writes to the journal.
   *
   * @param inodePath the path to delete
   * @param deleteOptions the method options
   * @param journalContext the journal context
   * @throws InvalidPathException if the path is invalid
   * @throws FileDoesNotExistException if the file does not exist
   * @throws IOException if an I/O error occurs
   * @throws DirectoryNotEmptyException if recursive is false and the file is a nonempty directory
   */
  private void deleteAndJournal(LockedInodePath inodePath, DeleteOptions deleteOptions,
      JournalContext journalContext) throws InvalidPathException, FileDoesNotExistException,
      IOException, DirectoryNotEmptyException {
    long opTimeMs = System.currentTimeMillis();
    deleteInternal(inodePath, false, opTimeMs, deleteOptions, journalContext);
  }

  /**
   * @param entry the entry to use
   */
  private void deleteFromEntry(DeleteFileEntry entry) {
    Metrics.DELETE_PATHS_OPS.inc();
    try (LockedInodePath inodePath = mInodeTree
        .lockFullInodePath(entry.getId(), InodeTree.LockMode.WRITE)) {
      deleteInternal(inodePath, true, entry.getOpTimeMs(),
          DeleteOptions.defaults().setRecursive(entry.getRecursive())
              .setAlluxioOnly(entry.getAlluxioOnly()), NoopJournalContext.INSTANCE);
    } catch (Exception e) {
      throw new RuntimeException(e);
    }
  }

  /**
   * Convenience method for avoiding {@link DirectoryNotEmptyException} when calling
   * {@link #deleteInternal(LockedInodePath, boolean, long, DeleteOptions, JournalContext)}.
   *
   * @param inodePath the {@link LockedInodePath} to delete
   * @param replayed whether the operation is a result of replaying the journal
   * @param opTimeMs the time of the operation
   * @param journalContext the journal context
   * @throws FileDoesNotExistException if a non-existent file is encountered
   * @throws InvalidPathException if the fileId is for the root directory
   * @throws IOException if an I/O error is encountered
   */
  private void deleteRecursiveInternal(LockedInodePath inodePath, boolean replayed, long opTimeMs,
      DeleteOptions deleteOptions, JournalContext journalContext)
      throws FileDoesNotExistException, IOException, InvalidPathException {
    try {
      deleteInternal(inodePath, replayed, opTimeMs, deleteOptions, journalContext);
    } catch (DirectoryNotEmptyException e) {
      throw new IllegalStateException(
          "deleteInternal should never throw DirectoryNotEmptyException when recursive is true", e);
    }
  }

  /**
   * Implements file deletion.
   *
   * @param inodePath the file {@link LockedInodePath}
   * @param replayed whether the operation is a result of replaying the journal
   * @param opTimeMs the time of the operation
   * @param deleteOptions the method optitions
   * @param journalContext the journal context
   * @throws FileDoesNotExistException if a non-existent file is encountered
   * @throws IOException if an I/O error is encountered
   * @throws InvalidPathException if the specified path is the root
   * @throws DirectoryNotEmptyException if recursive is false and the file is a nonempty directory
   */
  private void deleteInternal(LockedInodePath inodePath, boolean replayed, long opTimeMs,
      DeleteOptions deleteOptions, JournalContext journalContext)
      throws FileDoesNotExistException, IOException, DirectoryNotEmptyException,
      InvalidPathException {
    // TODO(jiri): A crash after any UFS object is deleted and before the delete operation is
    // journaled will result in an inconsistency between Alluxio and UFS.
    if (!inodePath.fullPathExists()) {
      return;
    }
    Inode<?> inode = inodePath.getInode();
    if (inode == null) {
      return;
    }
    boolean recursive = deleteOptions.isRecursive();
    boolean alluxioOnly = deleteOptions.isAlluxioOnly();
    if (inode.isDirectory() && !recursive && ((InodeDirectory) inode).getNumberOfChildren() > 0) {
      // inode is nonempty, and we don't want to delete a nonempty directory unless recursive is
      // true
      throw new DirectoryNotEmptyException(ExceptionMessage.DELETE_NONEMPTY_DIRECTORY_NONRECURSIVE,
          inode.getName());
    }
    if (mInodeTree.isRootId(inode.getId())) {
      // The root cannot be deleted.
      throw new InvalidPathException(ExceptionMessage.DELETE_ROOT_DIRECTORY.getMessage());
    }

    List<Inode<?>> delInodes = new ArrayList<>();
    delInodes.add(inode);

    try (InodeLockList lockList = mInodeTree.lockDescendants(inodePath, InodeTree.LockMode.WRITE)) {
      delInodes.addAll(lockList.getInodes());

      TempInodePathForDescendant tempInodePath = new TempInodePathForDescendant(inodePath);
      // We go through each inode, removing it from its parent set and from mDelInodes. If it's a
      // file, we deal with the checkpoints and blocks as well.
      for (int i = delInodes.size() - 1; i >= 0; i--) {
        Inode<?> delInode = delInodes.get(i);
        // the path to delInode for getPath should already be locked.
        AlluxioURI alluxioUriToDel = mInodeTree.getPath(delInode);
        tempInodePath.setDescendant(delInode, alluxioUriToDel);

        // TODO(jiri): What should the Alluxio behavior be when a UFS delete operation fails?
        // Currently, it will result in an inconsistency between Alluxio and UFS.
        if (!replayed && delInode.isPersisted()) {
          try {
            // If this is a mount point, we have deleted all the children and can unmount it
            // TODO(calvin): Add tests (ALLUXIO-1831)
            if (mMountTable.isMountPoint(alluxioUriToDel)) {
              unmountInternal(alluxioUriToDel);
            } else {
              // Delete the file in the under file system.
              MountTable.Resolution resolution = mMountTable.resolve(alluxioUriToDel);
              String ufsUri = resolution.getUri().toString();
              UnderFileSystem ufs = resolution.getUfs();
              boolean failedToDelete = false;
              if (!alluxioOnly) {
                if (delInode.isFile()) {
                  if (!ufs.deleteFile(ufsUri)) {
                    failedToDelete = ufs.isFile(ufsUri);
                    if (!failedToDelete) {
                      LOG.warn("The file to delete does not exist in ufs: {}", ufsUri);
                    }
                  }
                } else {
                  if (!ufs.deleteDirectory(ufsUri, alluxio.underfs.options.DeleteOptions
                      .defaults().setRecursive(true))) {
                    failedToDelete = ufs.isDirectory(ufsUri);
                    if (!failedToDelete) {
                      LOG.warn("The directory to delete does not exist in ufs: {}", ufsUri);
                    }
                  }
                }
                if (failedToDelete) {
                  LOG.error("Failed to delete {} from the under filesystem", ufsUri);
                  throw new IOException(ExceptionMessage.DELETE_FAILED_UFS.getMessage(ufsUri));
                }
              }
            }
          } catch (InvalidPathException e) {
            LOG.warn(e.getMessage());
          }
        }

        if (delInode.isFile()) {
          // Remove corresponding blocks from workers and delete metadata in master.
          mBlockMaster.removeBlocks(((InodeFile) delInode).getBlockIds(), true /* delete */);
        }

        if (i == 0) {
          // Journal right before deleting the "root" of the sub-tree from the parent, since the
          // parent is read locked.
          DeleteFileEntry deleteFile = DeleteFileEntry.newBuilder().setId(delInode.getId())
              .setRecursive(deleteOptions.isRecursive()).setOpTimeMs(opTimeMs).build();
          journalContext.append(JournalEntry.newBuilder().setDeleteFile(deleteFile).build());
        }
        mInodeTree.deleteInode(tempInodePath, opTimeMs);
      }
    }

    Metrics.PATHS_DELETED.inc(delInodes.size());
  }
=======
      AccessControlException;
>>>>>>> 4b40d619

  /**
   * Gets the {@link FileBlockInfo} for all blocks of a file. If path is a directory, an exception
   * is thrown.
   * <p>
   * This operation requires the client user to have READ permission on the the path.
   *
   * @param path the path to get the info for
   * @return a list of {@link FileBlockInfo} for all the blocks of the given path
   * @throws FileDoesNotExistException if the file does not exist or path is a directory
   * @throws InvalidPathException if the path of the given file is invalid
   * @throws AccessControlException if permission checking fails
   */
  List<FileBlockInfo> getFileBlockInfoList(AlluxioURI path)
      throws FileDoesNotExistException, InvalidPathException, AccessControlException;

  /**
   * @return absolute paths of all in memory files
   */
  List<AlluxioURI> getInMemoryFiles();

  /**
   * Creates a directory for a given path.
   * <p>
   * This operation requires the client user to have WRITE permission on the parent of the path.
   *
   * @param path the path of the directory
   * @param options method options
   * @return the id of the created directory
<<<<<<< HEAD
   * @throws InvalidPathException when the path is invalid, please see documentation on {@link
   *         InodeTree#createPath(LockedInodePath, CreatePathOptions, JournalContext)}
   *         for more details
=======
   * @throws InvalidPathException when the path is invalid
>>>>>>> 4b40d619
   * @throws FileAlreadyExistsException when there is already a file at path
   * @throws IOException if a non-Alluxio related exception occurs
   * @throws AccessControlException if permission checking fails
   * @throws FileDoesNotExistException if the parent of the path does not exist and the recursive
   *         option is false
   */
  long createDirectory(AlluxioURI path, CreateDirectoryOptions options)
      throws InvalidPathException, FileAlreadyExistsException, IOException, AccessControlException,
<<<<<<< HEAD
      FileDoesNotExistException {
    LOG.debug("createDirectory {} ", path);
    Metrics.CREATE_DIRECTORIES_OPS.inc();

    try (JournalContext journalContext = createJournalContext();
        LockedInodePath inodePath = mInodeTree.lockInodePath(path, InodeTree.LockMode.WRITE)) {
      mPermissionChecker.checkParentPermission(Mode.Bits.WRITE, inodePath);
      mMountTable.checkUnderWritableMountPoint(path);
      createDirectoryAndJournal(inodePath, options, journalContext);
      return inodePath.getInode().getId();
    }
  }

  /**
   * Creates a directory for a given path.
   * <p>
   * Writes to the journal.
   *
   * @param inodePath the {@link LockedInodePath} of the directory
   * @param options method options
   * @param journalContext the journal context
   * @throws FileAlreadyExistsException when there is already a file at path
   * @throws FileDoesNotExistException if the parent of the path does not exist and the recursive
   *         option is false
   * @throws InvalidPathException when the path is invalid, please see documentation on {@link
   *         InodeTree#createPath(LockedInodePath, CreatePathOptions, JournalContext)}
   *         for more details
   * @throws AccessControlException if permission checking fails
   * @throws IOException if a non-Alluxio related exception occurs
   */
  private void createDirectoryAndJournal(LockedInodePath inodePath, CreateDirectoryOptions options,
      JournalContext journalContext)
      throws FileAlreadyExistsException, FileDoesNotExistException, InvalidPathException,
      AccessControlException, IOException {
    createDirectoryInternal(inodePath, options, journalContext);
    Metrics.DIRECTORIES_CREATED.inc();
  }

  /**
   * Implementation of directory creation for a given path.
   *
   * @param inodePath the path of the directory
   * @param options method options
   * @param journalContext the journal context
   * @return an {@link alluxio.master.file.meta.InodeTree.CreatePathResult} representing the
   *         modified inodes and created inodes during path creation
   * @throws InvalidPathException when the path is invalid, please see documentation on {@link
   *         InodeTree#createPath(LockedInodePath, CreatePathOptions, JournalContext)}
   *         for more details
   * @throws FileAlreadyExistsException when there is already a file at path
   * @throws IOException if a non-Alluxio related exception occurs
   * @throws AccessControlException if permission checking fails
   */
  private InodeTree.CreatePathResult createDirectoryInternal(LockedInodePath inodePath,
      CreateDirectoryOptions options, JournalContext journalContext)
      throws InvalidPathException, FileAlreadyExistsException, IOException, AccessControlException,
      FileDoesNotExistException {
    try {
      InodeTree.CreatePathResult createResult =
          mInodeTree.createPath(inodePath, options, journalContext);
      InodeDirectory inodeDirectory = (InodeDirectory) inodePath.getInode();
      // If inodeDirectory's ttl not equals Constants.NO_TTL, it should insert into mTtlBuckets
      if (createResult.getCreated().size() > 0) {
        mTtlBuckets.insert(inodeDirectory);
      }

      return createResult;
    } catch (BlockInfoException e) {
      // Since we are creating a directory, the block size is ignored, no such exception should
      // happen.
      Throwables.propagate(e);
    }
    return null;
  }
=======
      FileDoesNotExistException;
>>>>>>> 4b40d619

  /**
   * Renames a file to a destination.
   * <p>
   * This operation requires users to have WRITE permission on the parent of the src path, and
   * WRITE permission on the parent of the dst path.
   *
   * @param srcPath the source path to rename
   * @param dstPath the destination path to rename the file to
   * @param options method options
   * @throws FileDoesNotExistException if a non-existent file is encountered
   * @throws InvalidPathException if an invalid path is encountered
   * @throws IOException if an I/O error occurs
   * @throws AccessControlException if permission checking fails
   * @throws FileAlreadyExistsException if the file already exists
   */
  void rename(AlluxioURI srcPath, AlluxioURI dstPath, RenameOptions options)
      throws FileAlreadyExistsException, FileDoesNotExistException, InvalidPathException,
<<<<<<< HEAD
      IOException, AccessControlException {
    Metrics.RENAME_PATH_OPS.inc();
    // Require a WRITE lock on the source but only a READ lock on the destination. Since the
    // destination should not exist, we will only obtain a READ lock on the destination parent. The
    // modify operations on the parent inodes are thread safe so WRITE locks are not required.
    try (JournalContext journalContext = createJournalContext();
        InodePathPair inodePathPair = mInodeTree
            .lockInodePathPair(srcPath, InodeTree.LockMode.WRITE, dstPath,
                InodeTree.LockMode.READ)) {
      LockedInodePath srcInodePath = inodePathPair.getFirst();
      LockedInodePath dstInodePath = inodePathPair.getSecond();
      mPermissionChecker.checkParentPermission(Mode.Bits.WRITE, srcInodePath);
      mPermissionChecker.checkParentPermission(Mode.Bits.WRITE, dstInodePath);
      mMountTable.checkUnderWritableMountPoint(srcPath);
      mMountTable.checkUnderWritableMountPoint(dstPath);
      renameAndJournal(srcInodePath, dstInodePath, options, journalContext);
      LOG.debug("Renamed {} to {}", srcPath, dstPath);
    }
  }

  /**
   * Renames a file to a destination.
   * <p>
   * Writes to the journal.
   *
   * @param srcInodePath the source path to rename
   * @param dstInodePath the destination path to rename the file to
   * @param options method options
   * @param journalContext the journalContext
   * @throws InvalidPathException if an invalid path is encountered
   * @throws FileDoesNotExistException if a non-existent file is encountered
   * @throws FileAlreadyExistsException if the file already exists
   * @throws IOException if an I/O error occurs
   */
  private void renameAndJournal(LockedInodePath srcInodePath, LockedInodePath dstInodePath,
      RenameOptions options, JournalContext journalContext)
      throws InvalidPathException, FileDoesNotExistException, FileAlreadyExistsException,
      IOException {
    if (!srcInodePath.fullPathExists()) {
      throw new FileDoesNotExistException(
          ExceptionMessage.PATH_DOES_NOT_EXIST.getMessage(srcInodePath.getUri()));
    }

    Inode<?> srcInode = srcInodePath.getInode();
    // Renaming path to itself is a no-op.
    if (srcInodePath.getUri().equals(dstInodePath.getUri())) {
      return;
    }
    // Renaming the root is not allowed.
    if (srcInodePath.getUri().isRoot()) {
      throw new InvalidPathException(ExceptionMessage.ROOT_CANNOT_BE_RENAMED.getMessage());
    }
    if (dstInodePath.getUri().isRoot()) {
      throw new InvalidPathException(ExceptionMessage.RENAME_CANNOT_BE_TO_ROOT.getMessage());
    }
    // Renaming across mount points is not allowed.
    String srcMount = mMountTable.getMountPoint(srcInodePath.getUri());
    String dstMount = mMountTable.getMountPoint(dstInodePath.getUri());
    if ((srcMount == null && dstMount != null) || (srcMount != null && dstMount == null) || (
        srcMount != null && dstMount != null && !srcMount.equals(dstMount))) {
      throw new InvalidPathException(ExceptionMessage.RENAME_CANNOT_BE_ACROSS_MOUNTS
          .getMessage(srcInodePath.getUri(), dstInodePath.getUri()));
    }
    // Renaming onto a mount point is not allowed.
    if (mMountTable.isMountPoint(dstInodePath.getUri())) {
      throw new InvalidPathException(
          ExceptionMessage.RENAME_CANNOT_BE_ONTO_MOUNT_POINT.getMessage(dstInodePath.getUri()));
    }
    // Renaming a path to one of its subpaths is not allowed. Check for that, by making sure
    // srcComponents isn't a prefix of dstComponents.
    if (PathUtils.hasPrefix(dstInodePath.getUri().getPath(), srcInodePath.getUri().getPath())) {
      throw new InvalidPathException(ExceptionMessage.RENAME_CANNOT_BE_TO_SUBDIRECTORY
          .getMessage(srcInodePath.getUri(), dstInodePath.getUri()));
    }

    // Get the inodes of the src and dst parents.
    Inode<?> srcParentInode = srcInodePath.getParentInodeDirectory();
    if (!srcParentInode.isDirectory()) {
      throw new InvalidPathException(
          ExceptionMessage.PATH_MUST_HAVE_VALID_PARENT.getMessage(srcInodePath.getUri()));
    }
    Inode<?> dstParentInode = dstInodePath.getParentInodeDirectory();
    if (!dstParentInode.isDirectory()) {
      throw new InvalidPathException(
          ExceptionMessage.PATH_MUST_HAVE_VALID_PARENT.getMessage(dstInodePath.getUri()));
    }

    // Make sure destination path does not exist
    if (dstInodePath.fullPathExists()) {
      throw new FileAlreadyExistsException(
          ExceptionMessage.FILE_ALREADY_EXISTS.getMessage(dstInodePath.getUri()));
    }

    // Now we remove srcInode from its parent and insert it into dstPath's parent
    renameInternal(srcInodePath, dstInodePath, false, options, journalContext);

    RenameEntry rename =
        RenameEntry.newBuilder().setId(srcInode.getId()).setDstPath(dstInodePath.getUri().getPath())
            .setOpTimeMs(options.getOperationTimeMs()).build();
    appendJournalEntry(JournalEntry.newBuilder().setRename(rename).build(), journalContext);
  }

  /**
   * Implements renaming.
   *
   * @param srcInodePath the path of the rename source
   * @param dstInodePath the path to the rename destination
   * @param replayed whether the operation is a result of replaying the journal
   * @param options method options
   * @param journalContext the journal context
   * @throws FileDoesNotExistException if a non-existent file is encountered
   * @throws InvalidPathException if an invalid path is encountered
   * @throws IOException if an I/O error is encountered
   */
  private void renameInternal(LockedInodePath srcInodePath, LockedInodePath dstInodePath,
      boolean replayed, RenameOptions options, JournalContext journalContext)
      throws FileDoesNotExistException, InvalidPathException, IOException {

    // Rename logic:
    // 1. Change the source inode name to the destination name.
    // 2. Insert the source inode into the destination parent.
    // 3. Do UFS operations if necessary.
    // 4. Remove the source inode (reverting the name) from the source parent.
    // 5. Set the last modification times for both source and destination parent inodes.

    Inode<?> srcInode = srcInodePath.getInode();
    AlluxioURI srcPath = srcInodePath.getUri();
    AlluxioURI dstPath = dstInodePath.getUri();
    InodeDirectory srcParentInode = srcInodePath.getParentInodeDirectory();
    InodeDirectory dstParentInode = dstInodePath.getParentInodeDirectory();
    String srcName = srcPath.getName();
    String dstName = dstPath.getName();

    LOG.debug("Renaming {} to {}", srcPath, dstPath);

    // 1. Change the source inode name to the destination name.
    srcInode.setName(dstName);
    srcInode.setParentId(dstParentInode.getId());

    // 2. Insert the source inode into the destination parent.
    if (!dstParentInode.addChild(srcInode)) {
      // On failure, revert changes and throw exception.
      srcInode.setName(srcName);
      srcInode.setParentId(srcParentInode.getId());
      throw new InvalidPathException("Destination path: " + dstPath + " already exists.");
    }

    // 3. Do UFS operations if necessary.
    // If the source file is persisted, rename it in the UFS.
    try {
      if (!replayed && srcInode.isPersisted()) {
        MountTable.Resolution resolution = mMountTable.resolve(srcPath);

        // Persist ancestor directories from top to the bottom. We cannot use recursive create
        // parents here because the permission for the ancestors can be different.

        // inodes from the same mount point as the dst
        Stack<InodeDirectory> sameMountDirs = new Stack<>();
        List<Inode<?>> dstInodeList = dstInodePath.getInodeList();
        for (int i = dstInodeList.size() - 1; i >= 0; i--) {
          // Since dstInodePath is guaranteed not to be a full path, all inodes in the incomplete
          // path are guaranteed to be a directory.
          InodeDirectory dir = (InodeDirectory) dstInodeList.get(i);
          sameMountDirs.push(dir);
          if (dir.isMountPoint()) {
            break;
          }
        }
        while (!sameMountDirs.empty()) {
          InodeDirectory dir = sameMountDirs.pop();
          if (!dir.isPersisted()) {
            InodeUtils.syncPersistDirectory(dir, mInodeTree, mMountTable, journalContext);
          }
        }

        String ufsSrcPath = resolution.getUri().toString();
        UnderFileSystem ufs = resolution.getUfs();
        String ufsDstUri = mMountTable.resolve(dstPath).getUri().toString();
        boolean success;
        if (srcInode.isFile()) {
          success = ufs.renameFile(ufsSrcPath, ufsDstUri);
        } else {
          success = ufs.renameDirectory(ufsSrcPath, ufsDstUri);
        }
        if (!success) {
          throw new IOException(
              ExceptionMessage.FAILED_UFS_RENAME.getMessage(ufsSrcPath, ufsDstUri));
        }
      }
    } catch (Exception e) {
      // On failure, revert changes and throw exception.
      if (!dstParentInode.removeChild(dstName)) {
        LOG.error("Failed to revert rename changes. Alluxio metadata may be inconsistent.");
      }
      srcInode.setName(srcName);
      srcInode.setParentId(srcParentInode.getId());
      throw e;
    }

    // TODO(jiri): A crash between now and the time the rename operation is journaled will result in
    // an inconsistency between Alluxio and UFS.

    // 4. Remove the source inode (reverting the name) from the source parent. The name must be
    // reverted or removeChild will not be able to find the appropriate child entry since it is
    // keyed on the original name.
    srcInode.setName(srcName);
    if (!srcParentInode.removeChild(srcInode)) {
      // This should never happen.
      LOG.error("Failed to rename {} to {} in Alluxio. Alluxio and under storage may be "
          + "inconsistent.", srcPath, dstPath);
      srcInode.setName(dstName);
      if (!dstParentInode.removeChild(dstName)) {
        LOG.error("Failed to revert changes when renaming {} to {}. Alluxio metadata may be "
            + "inconsistent.", srcPath, dstPath);
      }
      srcInode.setName(srcName);
      srcInode.setParentId(srcParentInode.getId());
      throw new IOException("Failed to remove source path " + srcPath + " from parent");
    }
    srcInode.setName(dstName);

    // 5. Set the last modification times for both source and destination parent inodes.
    // Note this step relies on setLastModificationTimeMs being thread safe to guarantee the
    // correct behavior when multiple files are being renamed within a directory.
    dstParentInode.setLastModificationTimeMs(options.getOperationTimeMs());
    srcParentInode.setLastModificationTimeMs(options.getOperationTimeMs());
    Metrics.PATHS_RENAMED.inc();
  }

  /**
   * @param entry the entry to use
   */
  private void renameFromEntry(RenameEntry entry) {
    Metrics.RENAME_PATH_OPS.inc();
    // Determine the srcPath and dstPath
    AlluxioURI srcPath;
    try (LockedInodePath inodePath = mInodeTree
        .lockFullInodePath(entry.getId(), InodeTree.LockMode.READ)) {
      srcPath = inodePath.getUri();
    } catch (Exception e) {
      throw new RuntimeException(e);
    }
    AlluxioURI dstPath = new AlluxioURI(entry.getDstPath());

    // Both src and dst paths should lock WRITE_PARENT, to modify the parent inodes for both paths.
    try (InodePathPair inodePathPair = mInodeTree
        .lockInodePathPair(srcPath, InodeTree.LockMode.WRITE_PARENT, dstPath,
            InodeTree.LockMode.WRITE_PARENT)) {
      LockedInodePath srcInodePath = inodePathPair.getFirst();
      LockedInodePath dstInodePath = inodePathPair.getSecond();
      RenameOptions options = RenameOptions.defaults().setOperationTimeMs(entry.getOpTimeMs());
      renameInternal(srcInodePath, dstInodePath, true, options, NoopJournalContext.INSTANCE);
    } catch (Exception e) {
      throw new RuntimeException(e);
    }
  }

  /**
   * Propagates the persisted status to all parents of the given inode in the same mount partition.
   *
   * @param inodePath the inode to start the propagation at
   * @param replayed whether the invocation is a result of replaying the journal
   * @return list of inodes which were marked as persisted
   * @throws FileDoesNotExistException if a non-existent file is encountered
   */
  private List<Inode<?>> propagatePersistedInternal(LockedInodePath inodePath, boolean replayed)
      throws FileDoesNotExistException {
    Inode<?> inode = inodePath.getInode();
    if (!inode.isPersisted()) {
      return Collections.emptyList();
    }

    List<Inode<?>> inodes = inodePath.getInodeList();
    // Traverse the inodes from target inode to the root.
    Collections.reverse(inodes);
    // Skip the first, to not examine the target inode itself.
    inodes = inodes.subList(1, inodes.size());

    List<Inode<?>> persistedInodes = new ArrayList<>();
    for (Inode<?> handle : inodes) {
      // the path is already locked.
      AlluxioURI path = mInodeTree.getPath(handle);
      if (mMountTable.isMountPoint(path)) {
        // Stop propagating the persisted status at mount points.
        break;
      }
      if (handle.isPersisted()) {
        // Stop if a persisted directory is encountered.
        break;
      }
      handle.setPersistenceState(PersistenceState.PERSISTED);
      if (!replayed) {
        persistedInodes.add(inode);
      }
    }
    return persistedInodes;
  }

  /**
   * Journals the list of persisted inodes returned from
   * {@link #propagatePersistedInternal(LockedInodePath, boolean)}. This does not flush the journal.
   *
   * @param persistedInodes the list of persisted inodes to journal
   * @param journalContext the journal context
   */
  private void journalPersistedInodes(List<Inode<?>> persistedInodes,
      JournalContext journalContext) {
    for (Inode<?> inode : persistedInodes) {
      PersistDirectoryEntry persistDirectory =
          PersistDirectoryEntry.newBuilder().setId(inode.getId()).build();
      appendJournalEntry(JournalEntry.newBuilder().setPersistDirectory(persistDirectory).build(),
          journalContext);
    }
  }

  // TODO(binfan): throw a better exception rather than UnexpectedAlluxioException. Currently
  // UnexpectedAlluxioException is thrown because we want to keep backwards compatibility with
  // clients of earlier versions prior to 1.5. If a new exception is added, it will be converted
  // into RuntimeException on the client.
=======
      IOException, AccessControlException;
>>>>>>> 4b40d619

  /**
   * Frees or evicts all of the blocks of the file from alluxio storage. If the given file is a
   * directory, and the 'recursive' flag is enabled, all descendant files will also be freed.
   * <p>
   * This operation requires users to have READ permission on the path.
   *
   * @param path the path to free
   * @param options options to free
   * @throws FileDoesNotExistException if the file does not exist
   * @throws AccessControlException if permission checking fails
   * @throws InvalidPathException if the given path is invalid
   * @throws UnexpectedAlluxioException if the file or directory can not be freed
   */
  // TODO(binfan): throw a better exception rather than UnexpectedAlluxioException. Currently
  // UnexpectedAlluxioException is thrown because we want to keep backwards compatibility with
  // clients of earlier versions prior to 1.5. If a new exception is added, it will be converted
  // into RuntimeException on the client.
  void free(AlluxioURI path, FreeOptions options)
      throws FileDoesNotExistException, InvalidPathException, AccessControlException,
      UnexpectedAlluxioException;

  /**
   * Gets the path of a file with the given id.
   *
   * @param fileId the id of the file to look up
   * @return the path of the file
   * @throws FileDoesNotExistException raise if the file does not exist
   */
  // Currently used by Lineage Master
  // TODO(binfan): Add permission checking for internal APIs
  AlluxioURI getPath(long fileId) throws FileDoesNotExistException;

  /**
   * @return the set of inode ids which are pinned
   */
  Set<Long> getPinIdList();

  /**
   * @return the ufs address for this master
   */
  String getUfsAddress();

  /**
   * @return the white list
   */
  List<String> getWhiteList();

  /**
   * @return all the files lost on the workers
   */
  List<Long> getLostFiles();

  /**
   * Reports a file as lost.
   *
   * @param fileId the id of the file
   * @throws FileDoesNotExistException if the file does not exist
   */
  // Currently used by Lineage Master
  // TODO(binfan): Add permission checking for internal APIs
  void reportLostFile(long fileId) throws FileDoesNotExistException;

  /**
   * Loads metadata for the object identified by the given path from UFS into Alluxio.
   * <p>
   * This operation requires users to have WRITE permission on the path
   * and its parent path if path is a file, or WRITE permission on the
   * parent path if path is a directory.
   *
   * @param path the path for which metadata should be loaded
   * @param options the load metadata options
   * @return the file id of the loaded path
   * @throws BlockInfoException if an invalid block size is encountered
   * @throws FileDoesNotExistException if there is no UFS path
   * @throws InvalidPathException if invalid path is encountered
   * @throws InvalidFileSizeException if invalid file size is encountered
   * @throws FileAlreadyCompletedException if the file is already completed
   * @throws IOException if an I/O error occurs
   * @throws AccessControlException if permission checking fails
   */
  long loadMetadata(AlluxioURI path, LoadMetadataOptions options)
      throws BlockInfoException, FileDoesNotExistException, InvalidPathException,
<<<<<<< HEAD
      AccessControlException, FileAlreadyCompletedException, InvalidFileSizeException, IOException {
    if (inodePath.fullPathExists()) {
      return;
    }
    AlluxioURI ufsUri = resolution.getUri();
    UnderFileSystem ufs = resolution.getUfs();

    long ufsBlockSizeByte = ufs.getBlockSizeByte(ufsUri.toString());
    long ufsLength = ufs.getFileSize(ufsUri.toString());
    // Metadata loaded from UFS has no TTL set.
    CreateFileOptions createFileOptions =
        CreateFileOptions.defaults().setBlockSizeBytes(ufsBlockSizeByte)
            .setRecursive(options.isCreateAncestors()).setMetadataLoad(true).setPersisted(true);
    String ufsOwner = ufs.getOwner(ufsUri.toString());
    String ufsGroup = ufs.getGroup(ufsUri.toString());
    short ufsMode = ufs.getMode(ufsUri.toString());
    Mode mode = new Mode(ufsMode);
    if (resolution.getShared()) {
      mode.setOtherBits(mode.getOtherBits().or(mode.getOwnerBits()));
    }
    createFileOptions = createFileOptions.setOwner(ufsOwner).setGroup(ufsGroup).setMode(mode);

    try {
      createFileAndJournal(inodePath, createFileOptions, journalContext);
      CompleteFileOptions completeOptions = CompleteFileOptions.defaults().setUfsLength(ufsLength);
      completeFileAndJournal(inodePath, completeOptions, journalContext);
    } catch (FileAlreadyExistsException e) {
      // This may occur if there are concurrent load metadata requests. To allow loading metadata
      // to be idempotent, ensure the full path exists when this happens.
      mInodeTree.ensureFullInodePath(inodePath, inodePath.getLockMode());
    }
  }

  /**
   * Loads metadata for the directory identified by the given path from UFS into Alluxio. This does
   * not actually require looking at the UFS path.
   * It is a no-op if the directory exists and is persisted.
   *
   * @param inodePath the path for which metadata should be loaded
   * @param options the load metadata options
   * @param journalContext the journal context
   * @throws InvalidPathException if invalid path is encountered
   * @throws IOException if an I/O error occurs
   * @throws AccessControlException if permission checking fails
   * @throws FileDoesNotExistException if the path does not exist
   */

  private void loadDirectoryMetadataAndJournal(LockedInodePath inodePath,
      LoadMetadataOptions options, JournalContext journalContext)
      throws FileDoesNotExistException, InvalidPathException, AccessControlException, IOException {
    if (inodePath.fullPathExists()) {
      if (inodePath.getInode().isPersisted()) {
        return;
      }
    }
    CreateDirectoryOptions createDirectoryOptions = CreateDirectoryOptions.defaults()
        .setMountPoint(mMountTable.isMountPoint(inodePath.getUri())).setPersisted(true)
        .setRecursive(options.isCreateAncestors()).setMetadataLoad(true).setAllowExists(true);
    MountTable.Resolution resolution = mMountTable.resolve(inodePath.getUri());
    AlluxioURI ufsUri = resolution.getUri();
    UnderFileSystem ufs = resolution.getUfs();
    String ufsOwner = ufs.getOwner(ufsUri.toString());
    String ufsGroup = ufs.getGroup(ufsUri.toString());
    short ufsMode = ufs.getMode(ufsUri.toString());
    Mode mode = new Mode(ufsMode);
    if (resolution.getShared()) {
      mode.setOtherBits(mode.getOtherBits().or(mode.getOwnerBits()));
    }
    createDirectoryOptions =
        createDirectoryOptions.setOwner(ufsOwner).setGroup(ufsGroup).setMode(mode);

    try {
      createDirectoryAndJournal(inodePath, createDirectoryOptions, journalContext);
    } catch (FileAlreadyExistsException e) {
      // This may occur if there are concurrent load metadata requests. To allow loading metadata
      // to be idempotent, ensure the full path exists when this happens.
      mInodeTree.ensureFullInodePath(inodePath, inodePath.getLockMode());
    }
  }

  /**
   * Loads metadata for the path if it is (non-existing || load direct children is set).
   *
   * @param inodePath the {@link LockedInodePath} to load the metadata for
   * @param options the load metadata options
   * @param journalContext the journal context
   */
  private void loadMetadataIfNotExistAndJournal(LockedInodePath inodePath,
      LoadMetadataOptions options, JournalContext journalContext) {
    boolean inodeExists = inodePath.fullPathExists();
    boolean loadDirectChildren = false;
    if (inodeExists) {
      try {
        Inode<?> inode = inodePath.getInode();
        loadDirectChildren = inode.isDirectory() && options.isLoadDirectChildren();
      } catch (FileDoesNotExistException e) {
        // This should never happen.
        throw new RuntimeException(e);
      }
    }
    if (!inodeExists || loadDirectChildren) {
      try {
        loadMetadataAndJournal(inodePath, options, journalContext);
      } catch (Exception e) {
        // NOTE, this may be expected when client tries to get info (e.g. exists()) for a file
        // existing neither in Alluxio nor UFS.
        LOG.debug("Failed to load metadata for path from UFS: {}", inodePath.getUri());
      }
    }
  }
=======
      InvalidFileSizeException, FileAlreadyCompletedException, IOException, AccessControlException;
>>>>>>> 4b40d619

  /**
   * Mounts a UFS path onto an Alluxio path.
   * <p>
   * This operation requires users to have WRITE permission on the parent
   * of the Alluxio path.
   *
   * @param alluxioPath the Alluxio path to mount to
   * @param ufsPath the UFS path to mount
   * @param options the mount options
   * @throws FileAlreadyExistsException if the path to be mounted to already exists
   * @throws FileDoesNotExistException if the parent of the path to be mounted to does not exist
   * @throws InvalidPathException if an invalid path is encountered
   * @throws IOException if an I/O error occurs
   * @throws AccessControlException if the permission check fails
   */
  void mount(AlluxioURI alluxioPath, AlluxioURI ufsPath, MountOptions options)
      throws FileAlreadyExistsException, FileDoesNotExistException, InvalidPathException,
      IOException, AccessControlException;

  /**
   * Unmounts a UFS path previously mounted onto an Alluxio path.
   * <p>
   * This operation requires users to have WRITE permission on the parent
   * of the Alluxio path.
   *
   * @param alluxioPath the Alluxio path to unmount, must be a mount point
   * @throws FileDoesNotExistException if the path to be mounted does not exist
   * @throws InvalidPathException if an invalid path is encountered
   * @throws IOException if an I/O error occurs
   * @throws AccessControlException if the permission check fails
   */
<<<<<<< HEAD
  public void unmount(AlluxioURI alluxioPath)
      throws FileDoesNotExistException, InvalidPathException, IOException, AccessControlException {
    Metrics.UNMOUNT_OPS.inc();
    // Unmount should lock the parent to remove the child inode.
    try (JournalContext journalContext = createJournalContext();
        LockedInodePath inodePath = mInodeTree
            .lockFullInodePath(alluxioPath, InodeTree.LockMode.WRITE_PARENT)) {
      mPermissionChecker.checkParentPermission(Mode.Bits.WRITE, inodePath);
      unmountAndJournal(inodePath, journalContext);
      Metrics.PATHS_UNMOUNTED.inc();
    }
  }

  /**
   * Unmounts a UFS path previously mounted onto an Alluxio path.
   * <p>
   * Writes to the journal.
   *
   * @param inodePath the Alluxio path to unmount, must be a mount point
   * @param journalContext the journal context
   * @throws InvalidPathException if an invalid path is encountered
   * @throws FileDoesNotExistException if the path to be mounted does not exist
   * @throws IOException if an I/O error occurs
   */
  private void unmountAndJournal(LockedInodePath inodePath, JournalContext journalContext)
      throws InvalidPathException, FileDoesNotExistException, IOException {
    if (unmountInternal(inodePath.getUri())) {
      Inode<?> inode = inodePath.getInode();
      // Use the internal delete API, setting {@code replayed} to true to prevent the delete
      // operations from being persisted in the UFS.
      long fileId = inode.getId();
      long opTimeMs = System.currentTimeMillis();
      deleteRecursiveInternal(inodePath, true /* replayed */, opTimeMs,
          DeleteOptions.defaults().setRecursive(true), journalContext);
      DeleteFileEntry deleteFile =
          DeleteFileEntry.newBuilder().setId(fileId).setRecursive(true).setOpTimeMs(opTimeMs)
              .build();
      appendJournalEntry(JournalEntry.newBuilder().setDeleteFile(deleteFile).build(),
          journalContext);
      DeleteMountPointEntry deleteMountPoint =
          DeleteMountPointEntry.newBuilder().setAlluxioPath(inodePath.getUri().toString()).build();
      appendJournalEntry(JournalEntry.newBuilder().setDeleteMountPoint(deleteMountPoint).build(),
          journalContext);
    }
  }

  /**
   * @param entry the entry to use
   * @throws InvalidPathException if an invalid path is encountered
   */
  private void unmountFromEntry(DeleteMountPointEntry entry) throws InvalidPathException {
    AlluxioURI alluxioURI = new AlluxioURI(entry.getAlluxioPath());
    if (!unmountInternal(alluxioURI)) {
      LOG.error("Failed to unmount {}", alluxioURI);
    }
  }

  /**
   * @param uri the Alluxio mount point to remove from the mount table
   * @return true if successful, false otherwise
   * @throws InvalidPathException if an invalid path is encountered
   */
  private boolean unmountInternal(AlluxioURI uri) throws InvalidPathException {
    return mMountTable.delete(uri);
  }
=======
  void unmount(AlluxioURI alluxioPath)
      throws FileDoesNotExistException, InvalidPathException, IOException, AccessControlException;
>>>>>>> 4b40d619

  /**
   * Resets a file. It first free the whole file, and then reinitializes it.
   *
   * @param fileId the id of the file
   * @throws FileDoesNotExistException if the file does not exist
   * @throws AccessControlException if permission checking fails
   * @throws InvalidPathException if the path is invalid for the id of the file
   * @throws UnexpectedAlluxioException if the file or directory can not be freed
   */
  // Currently used by Lineage Master
  // TODO(binfan): Add permission checking for internal APIs
  void resetFile(long fileId)
      throws UnexpectedAlluxioException, FileDoesNotExistException, InvalidPathException,
      AccessControlException;

  /**
   * Sets the file attribute.
   * <p>
   * This operation requires users to have WRITE permission on the path. In
   * addition, the client user must be a super user when setting the owner, and must be a super user
   * or the owner when setting the group or permission.
   *
   * @param path the path to set attribute for
   * @param options attributes to be set, see {@link SetAttributeOptions}
   * @throws FileDoesNotExistException if the file does not exist
   * @throws AccessControlException if permission checking fails
   * @throws InvalidPathException if the given path is invalid
   */
  void setAttribute(AlluxioURI path, SetAttributeOptions options)
      throws FileDoesNotExistException, AccessControlException, InvalidPathException;

  /**
   * Schedules a file for async persistence.
   *
   * @param path the path of the file for persistence
   * @throws AlluxioException if scheduling fails
   */
  void scheduleAsyncPersistence(AlluxioURI path) throws AlluxioException;

  /**
   * Instructs a worker to persist the files.
   * <p>
   * Needs WRITE permission on the list of files.
   *
   * @param workerId the id of the worker that heartbeats
   * @param persistedFiles the files that persisted on the worker
   * @return the command for persisting the blocks of a file
   * @throws FileDoesNotExistException if the file does not exist
   * @throws InvalidPathException if the file path corresponding to the file id is invalid
   * @throws AccessControlException if permission checking fails
   */
  FileSystemCommand workerHeartbeat(long workerId, List<Long> persistedFiles)
      throws FileDoesNotExistException, InvalidPathException, AccessControlException;

  /**
   * @return a list of {@link WorkerInfo} objects representing the workers in Alluxio
   */
  List<WorkerInfo> getWorkerInfoList();
}<|MERGE_RESOLUTION|>--- conflicted
+++ resolved
@@ -12,14 +12,6 @@
 package alluxio.master.file;
 
 import alluxio.AlluxioURI;
-<<<<<<< HEAD
-import alluxio.Configuration;
-import alluxio.Constants;
-import alluxio.PropertyKey;
-import alluxio.clock.SystemClock;
-import alluxio.collections.PrefixList;
-=======
->>>>>>> 4b40d619
 import alluxio.exception.AccessControlException;
 import alluxio.exception.AlluxioException;
 import alluxio.exception.BlockInfoException;
@@ -32,19 +24,6 @@
 import alluxio.exception.UnexpectedAlluxioException;
 import alluxio.master.Master;
 import alluxio.master.file.meta.FileSystemMasterView;
-<<<<<<< HEAD
-import alluxio.master.file.meta.Inode;
-import alluxio.master.file.meta.InodeDirectory;
-import alluxio.master.file.meta.InodeDirectoryIdGenerator;
-import alluxio.master.file.meta.InodeFile;
-import alluxio.master.file.meta.InodeLockList;
-import alluxio.master.file.meta.InodePathPair;
-import alluxio.master.file.meta.InodeTree;
-import alluxio.master.file.meta.InodeUtils;
-import alluxio.master.file.meta.LockedInodePath;
-import alluxio.master.file.meta.MountTable;
-=======
->>>>>>> 4b40d619
 import alluxio.master.file.meta.PersistenceState;
 import alluxio.master.file.meta.options.MountInfo;
 import alluxio.master.file.options.CheckConsistencyOptions;
@@ -58,48 +37,7 @@
 import alluxio.master.file.options.MountOptions;
 import alluxio.master.file.options.RenameOptions;
 import alluxio.master.file.options.SetAttributeOptions;
-<<<<<<< HEAD
-import alluxio.master.journal.JournalContext;
-import alluxio.master.journal.JournalFactory;
-import alluxio.master.journal.JournalOutputStream;
-import alluxio.master.journal.NoopJournalContext;
-import alluxio.metrics.MetricsSystem;
-import alluxio.proto.journal.File.AddMountPointEntry;
-import alluxio.proto.journal.File.AsyncPersistRequestEntry;
-import alluxio.proto.journal.File.CompleteFileEntry;
-import alluxio.proto.journal.File.DeleteFileEntry;
-import alluxio.proto.journal.File.DeleteMountPointEntry;
-import alluxio.proto.journal.File.InodeDirectoryEntry;
-import alluxio.proto.journal.File.InodeFileEntry;
-import alluxio.proto.journal.File.InodeLastModificationTimeEntry;
-import alluxio.proto.journal.File.PersistDirectoryEntry;
-import alluxio.proto.journal.File.ReinitializeFileEntry;
-import alluxio.proto.journal.File.RenameEntry;
-import alluxio.proto.journal.File.SetAttributeEntry;
-import alluxio.proto.journal.File.StringPairEntry;
-import alluxio.proto.journal.Journal.JournalEntry;
-import alluxio.security.authorization.Mode;
-import alluxio.thrift.CommandType;
 import alluxio.thrift.FileSystemCommand;
-import alluxio.thrift.FileSystemCommandOptions;
-import alluxio.thrift.FileSystemMasterClientService;
-import alluxio.thrift.FileSystemMasterWorkerService;
-import alluxio.thrift.PersistCommandOptions;
-import alluxio.thrift.PersistFile;
-import alluxio.underfs.UnderFileStatus;
-import alluxio.underfs.UnderFileSystem;
-import alluxio.underfs.options.FileLocationOptions;
-import alluxio.util.IdUtils;
-import alluxio.util.SecurityUtils;
-import alluxio.util.UnderFileSystemUtils;
-import alluxio.util.executor.ExecutorServiceFactories;
-import alluxio.util.executor.ExecutorServiceFactory;
-import alluxio.util.io.PathUtils;
-import alluxio.wire.BlockInfo;
-import alluxio.wire.BlockLocation;
-=======
-import alluxio.thrift.FileSystemCommand;
->>>>>>> 4b40d619
 import alluxio.wire.FileBlockInfo;
 import alluxio.wire.FileInfo;
 import alluxio.wire.TtlAction;
@@ -113,533 +51,7 @@
 /**
  * The interface of file system master.
  */
-<<<<<<< HEAD
-@NotThreadSafe // TODO(jiri): make thread-safe (c.f. ALLUXIO-1664)
-public final class FileSystemMaster extends AbstractMaster {
-  private static final Logger LOG = LoggerFactory.getLogger(FileSystemMaster.class);
-  private static final Set<Class<?>> DEPS = ImmutableSet.<Class<?>>of(BlockMaster.class);
-
-  /**
-   * Locking in the FileSystemMaster
-   *
-   * Individual paths are locked in the inode tree. In order to read or write any inode, the path
-   * must be locked. A path is locked via one of the lock methods in {@link InodeTree}, such as
-   * {@link InodeTree#lockInodePath(AlluxioURI, InodeTree.LockMode)} or
-   * {@link InodeTree#lockFullInodePath(AlluxioURI, InodeTree.LockMode)}. These lock methods return
-   * an {@link LockedInodePath}, which represents a locked path of inodes. These locked paths
-   * ({@link LockedInodePath}) must be unlocked. In order to ensure a locked
-   * {@link LockedInodePath} is always unlocked, the following paradigm is recommended:
-   *
-   * <p><blockquote><pre>
-   *    try (LockedInodePath inodePath = mInodeTree.lockInodePath(path, InodeTree.LockMode.READ)) {
-   *      ...
-   *    }
-   * </pre></blockquote>
-   *
-   * When locking a path in the inode tree, it is possible that other concurrent operations have
-   * modified the inode tree while a thread is waiting to acquire a lock on the inode. Lock
-   * acquisitions throw {@link InvalidPathException} to indicate that the inode structure is no
-   * longer consistent with what the caller original expected, for example if the inode
-   * previously obtained at /pathA has been renamed to /pathB during the wait for the inode lock.
-   * Methods which specifically act on a path will propagate this exception to the caller, while
-   * methods which iterate over child nodes can safely ignore the exception and treat the inode
-   * as no longer a child.
-   *
-   * Journaling in the FileSystemMaster
-   *
-   * Any changes to file system metadata that need to survive system restarts and / or failures
-   * should be journaled. The intent to journal and the actual writing of the journal is decoupled
-   * so that operations are not holding metadata locks waiting on the journal IO. In particular,
-   * file system operations are expected to create a {@link JournalContext} resource, use it
-   * throughout the lifetime of an operation to collect journal events through
-   * {@link JournalContext#append(JournalEntry)}, and then close the resource, which
-   * will persist the journal events. In order to ensure the journal events are always persisted,
-   * the following paradigm is recommended:
-   *
-   * <p><blockquote><pre>
-   *    try (JournalContext journalContext = createJournalContext()) {
-   *      ...
-   *    }
-   * </pre></blockquote>
-   *
-   * NOTE: Because resources are released in the opposite order they are acquired, the
-   * {@link JournalContext} resources should be always created before any {@link LockedInodePath}
-   * resources to avoid holding an inode path lock while waiting for journal IO.
-   *
-   * Method Conventions in the FileSystemMaster
-   *
-   * All of the flow of the FileSystemMaster follow a convention. There are essentially 4 main
-   * types of methods:
-   *   (A) public api methods
-   *   (B) private (or package private) methods that journal
-   *   (C) private (or package private) internal methods
-   *   (D) private FromEntry methods used to replay entries from the journal
-   *
-   * (A) public api methods:
-   * These methods are public and are accessed by the RPC and REST APIs. These methods lock all
-   * the required paths, and also perform all permission checking.
-   * (A) cannot call (A)
-   * (A) can call (B)
-   * (A) can call (C)
-   * (A) cannot call (D)
-   *
-   * (B) private (or package private) methods that journal:
-   * These methods perform the work from the public apis, like checking and error handling, and also
-   * asynchronously append entries to the journal. The names of these methods are suffixed with
-   * "AndJournal".
-   * (B) cannot call (A)
-   * (B) can call (B)
-   * (B) can call (C)
-   * (B) cannot call (D)
-   *
-   * (C) private (or package private) internal methods:
-   * These methods perform the rest of the work, and may append to the journal. The names of these
-   * methods are suffixed by "Internal". These are typically called by the (D) methods.
-   * (C) cannot call (A)
-   * (C) cannot call (B)
-   * (C) can call (C)
-   * (C) cannot call (D)
-   *
-   * (D) private FromEntry methods used to replay entries from the journal:
-   * These methods are used to replay entries from reading the journal. This is done on start, as
-   * well as for standby masters. When replaying entries, no additional journaling should happen,
-   * so {@link NoopJournalContext#INSTANCE} must be used if a context is necessary.
-   * (D) cannot call (A)
-   * (D) cannot call (B)
-   * (D) can call (C)
-   * (D) cannot call (D)
-   */
-
-  /** Handle to the block master. */
-  private final BlockMaster mBlockMaster;
-
-  /** This manages the file system inode structure. This must be journaled. */
-  private final InodeTree mInodeTree;
-
-  /** This manages the file system mount points. */
-  private final MountTable mMountTable;
-
-  /** This maintains inodes with ttl set, for the for the ttl checker service to use. */
-  private final TtlBucketList mTtlBuckets = new TtlBucketList();
-
-  /** This generates unique directory ids. This must be journaled. */
-  private final InodeDirectoryIdGenerator mDirectoryIdGenerator;
-
-  /** This checks user permissions on different operations. */
-  private final PermissionChecker mPermissionChecker;
-
-  /** List of paths to always keep in memory. */
-  private final PrefixList mWhitelist;
-
-  /** The handler for async persistence. */
-  private final AsyncPersistHandler mAsyncPersistHandler;
-
-  /**
-   * The service that checks for inode files with ttl set. We store it here so that it can be
-   * accessed from tests.
-   */
-  @SuppressFBWarnings("URF_UNREAD_FIELD")
-  private Future<?> mTtlCheckerService;
-
-  /**
-   * The service that detects lost files. We store it here so that it can be accessed from tests.
-   */
-  @SuppressFBWarnings("URF_UNREAD_FIELD")
-  private Future<?> mLostFilesDetectionService;
-
-  private Future<List<AlluxioURI>> mStartupConsistencyCheck;
-
-  /**
-   * Creates a new instance of {@link FileSystemMaster}.
-   *
-   * @param registry the master registry
-   * @param journalFactory the factory for the journal to use for tracking master operations
-   */
-  public FileSystemMaster(MasterRegistry registry, JournalFactory journalFactory) {
-    this(registry, journalFactory, ExecutorServiceFactories
-        .fixedThreadPoolExecutorServiceFactory(Constants.FILE_SYSTEM_MASTER_NAME, 3));
-  }
-
-  /**
-   * Creates a new instance of {@link FileSystemMaster}.
-   *
-   * @param registry the master registry
-   * @param journalFactory the factory for the journal to use for tracking master operations
-   * @param executorServiceFactory a factory for creating the executor service to use for running
-   *        maintenance threads
-   */
-  public FileSystemMaster(MasterRegistry registry, JournalFactory journalFactory,
-      ExecutorServiceFactory executorServiceFactory) {
-    super(journalFactory.create(Constants.FILE_SYSTEM_MASTER_NAME), new SystemClock(),
-        executorServiceFactory);
-
-    mBlockMaster = registry.get(BlockMaster.class);
-    mDirectoryIdGenerator = new InodeDirectoryIdGenerator(mBlockMaster);
-    mMountTable = new MountTable();
-    mInodeTree = new InodeTree(mBlockMaster, mDirectoryIdGenerator, mMountTable);
-
-    // TODO(gene): Handle default config value for whitelist.
-    mWhitelist = new PrefixList(Configuration.getList(PropertyKey.MASTER_WHITELIST, ","));
-
-    mAsyncPersistHandler = AsyncPersistHandler.Factory.create(new FileSystemMasterView(this));
-    mPermissionChecker = new PermissionChecker(mInodeTree);
-
-    registry.add(FileSystemMaster.class, this);
-    Metrics.registerGauges(this);
-  }
-
-  @Override
-  public Map<String, TProcessor> getServices() {
-    Map<String, TProcessor> services = new HashMap<>();
-    services.put(Constants.FILE_SYSTEM_MASTER_CLIENT_SERVICE_NAME,
-        new FileSystemMasterClientService.Processor<>(
-            new FileSystemMasterClientServiceHandler(this)));
-    services.put(Constants.FILE_SYSTEM_MASTER_WORKER_SERVICE_NAME,
-        new FileSystemMasterWorkerService.Processor<>(
-            new FileSystemMasterWorkerServiceHandler(this)));
-    return services;
-  }
-
-  @Override
-  public String getName() {
-    return Constants.FILE_SYSTEM_MASTER_NAME;
-  }
-
-  @Override
-  public Set<Class<?>> getDependencies() {
-    return DEPS;
-  }
-
-  @Override
-  public void processJournalEntry(JournalEntry entry) throws IOException {
-    if (entry.hasInodeFile()) {
-      mInodeTree.addInodeFileFromJournal(entry.getInodeFile());
-      // Add the file to TTL buckets, the insert automatically rejects files w/ Constants.NO_TTL
-      InodeFileEntry inodeFileEntry = entry.getInodeFile();
-      if (inodeFileEntry.hasTtl()) {
-        mTtlBuckets.insert(InodeFile.fromJournalEntry(inodeFileEntry));
-      }
-    } else if (entry.hasInodeDirectory()) {
-      try {
-        // Add the directory to TTL buckets, the insert automatically rejects directory
-        // w/ Constants.NO_TTL
-        InodeDirectoryEntry inodeDirectoryEntry = entry.getInodeDirectory();
-        if (inodeDirectoryEntry.hasTtl()) {
-          mTtlBuckets.insert(InodeDirectory.fromJournalEntry(inodeDirectoryEntry));
-        }
-        mInodeTree.addInodeDirectoryFromJournal(entry.getInodeDirectory());
-      } catch (AccessControlException e) {
-        throw new RuntimeException(e);
-      }
-    } else if (entry.hasInodeLastModificationTime()) {
-      InodeLastModificationTimeEntry modTimeEntry = entry.getInodeLastModificationTime();
-      try (LockedInodePath inodePath = mInodeTree
-          .lockFullInodePath(modTimeEntry.getId(), InodeTree.LockMode.WRITE)) {
-        inodePath.getInode()
-            .setLastModificationTimeMs(modTimeEntry.getLastModificationTimeMs(), true);
-      } catch (FileDoesNotExistException e) {
-        throw new RuntimeException(e);
-      }
-    } else if (entry.hasPersistDirectory()) {
-      PersistDirectoryEntry typedEntry = entry.getPersistDirectory();
-      try (LockedInodePath inodePath = mInodeTree
-          .lockFullInodePath(typedEntry.getId(), InodeTree.LockMode.WRITE)) {
-        inodePath.getInode().setPersistenceState(PersistenceState.PERSISTED);
-      } catch (FileDoesNotExistException e) {
-        throw new RuntimeException(e);
-      }
-    } else if (entry.hasCompleteFile()) {
-      try {
-        completeFileFromEntry(entry.getCompleteFile());
-      } catch (InvalidPathException | InvalidFileSizeException | FileAlreadyCompletedException e) {
-        throw new RuntimeException(e);
-      }
-    } else if (entry.hasSetAttribute()) {
-      try {
-        setAttributeFromEntry(entry.getSetAttribute());
-      } catch (AccessControlException | FileDoesNotExistException | InvalidPathException e) {
-        throw new RuntimeException(e);
-      }
-    } else if (entry.hasDeleteFile()) {
-      deleteFromEntry(entry.getDeleteFile());
-    } else if (entry.hasRename()) {
-      renameFromEntry(entry.getRename());
-    } else if (entry.hasInodeDirectoryIdGenerator()) {
-      mDirectoryIdGenerator.initFromJournalEntry(entry.getInodeDirectoryIdGenerator());
-    } else if (entry.hasReinitializeFile()) {
-      resetBlockFileFromEntry(entry.getReinitializeFile());
-    } else if (entry.hasAddMountPoint()) {
-      try {
-        mountFromEntry(entry.getAddMountPoint());
-      } catch (FileAlreadyExistsException | InvalidPathException e) {
-        throw new RuntimeException(e);
-      }
-    } else if (entry.hasDeleteMountPoint()) {
-      try {
-        unmountFromEntry(entry.getDeleteMountPoint());
-      } catch (InvalidPathException e) {
-        throw new RuntimeException(e);
-      }
-    } else if (entry.hasAsyncPersistRequest()) {
-      try {
-        long fileId = (entry.getAsyncPersistRequest()).getFileId();
-        try (LockedInodePath inodePath = mInodeTree
-            .lockFullInodePath(fileId, InodeTree.LockMode.WRITE)) {
-          scheduleAsyncPersistenceInternal(inodePath);
-        }
-        // NOTE: persistence is asynchronous so there is no guarantee the path will still exist
-        mAsyncPersistHandler.scheduleAsyncPersistence(getPath(fileId));
-      } catch (AlluxioException e) {
-        // It's possible that rescheduling the async persist calls fails, because the blocks may no
-        // longer be in the memory
-        LOG.error(e.getMessage());
-      }
-    } else {
-      throw new IOException(ExceptionMessage.UNEXPECTED_JOURNAL_ENTRY.getMessage(entry));
-    }
-  }
-
-  @Override
-  public void streamToJournalCheckpoint(JournalOutputStream outputStream) throws IOException {
-    mInodeTree.streamToJournalCheckpoint(outputStream);
-    outputStream.write(mDirectoryIdGenerator.toJournalEntry());
-    // The mount table should be written to the checkpoint after the inodes are written, so that
-    // when replaying the checkpoint, the inodes exist before mount entries. Replaying a mount
-    // entry traverses the inode tree.
-    mMountTable.streamToJournalCheckpoint(outputStream);
-  }
-
-  @Override
-  public void start(boolean isLeader) throws IOException {
-    if (isLeader) {
-      // Only initialize root when isLeader because when initializing root, BlockMaster needs to
-      // write journal entry, if it is not leader, BlockMaster won't have a writable journal.
-      // If it is standby, it should be able to load the inode tree from leader's checkpoint.
-      mInodeTree.initializeRoot(SecurityUtils.getOwnerFromLoginModule(),
-          SecurityUtils.getGroupFromLoginModule(), Mode.createFullAccess().applyDirectoryUMask());
-      String defaultUFS = Configuration.get(PropertyKey.UNDERFS_ADDRESS);
-      try {
-        mMountTable.add(new AlluxioURI(MountTable.ROOT), new AlluxioURI(defaultUFS),
-            MountOptions.defaults().setShared(
-                UnderFileSystemUtils.isObjectStorage(defaultUFS) && Configuration
-                    .getBoolean(PropertyKey.UNDERFS_OBJECT_STORE_MOUNT_SHARED_PUBLICLY)));
-      } catch (FileAlreadyExistsException | InvalidPathException e) {
-        throw new IOException("Failed to mount the default UFS " + defaultUFS);
-      }
-    }
-    // Call super.start after mInodeTree is initialized because mInodeTree is needed to write
-    // a journal entry during super.start. Call super.start before calling
-    // getExecutorService() because the super.start initializes the executor service.
-    super.start(isLeader);
-    if (isLeader) {
-      mTtlCheckerService = getExecutorService().submit(
-          new HeartbeatThread(HeartbeatContext.MASTER_TTL_CHECK, new MasterInodeTtlCheckExecutor(),
-              Configuration.getInt(PropertyKey.MASTER_TTL_CHECKER_INTERVAL_MS)));
-      mLostFilesDetectionService = getExecutorService().submit(
-          new HeartbeatThread(HeartbeatContext.MASTER_LOST_FILES_DETECTION,
-              new LostFilesDetectionHeartbeatExecutor(),
-              Configuration.getInt(PropertyKey.MASTER_HEARTBEAT_INTERVAL_MS)));
-      if (Configuration.getBoolean(PropertyKey.MASTER_STARTUP_CONSISTENCY_CHECK_ENABLED)) {
-        mStartupConsistencyCheck = getExecutorService().submit(new Callable<List<AlluxioURI>>() {
-          @Override
-          public List<AlluxioURI> call() throws Exception {
-            return startupCheckConsistency(ExecutorServiceFactories
-                .fixedThreadPoolExecutorServiceFactory("startup-consistency-check", 32).create());
-          }
-        });
-      }
-    }
-  }
-
-  /**
-   * Checks the consistency of the root in a multi-threaded and incremental fashion. This method
-   * will only READ lock the directories and files actively being checked and release them after the
-   * check on the file / directory is complete.
-   *
-   * @return a list of paths in Alluxio which are not consistent with the under storage
-   * @throws InterruptedException if the thread is interrupted during execution
-   * @throws IOException if an error occurs interacting with the under storage
-   */
-  private List<AlluxioURI> startupCheckConsistency(final ExecutorService service)
-      throws InterruptedException, IOException {
-    /** A marker {@link StartupConsistencyChecker}s add to the queue to signal completion */
-    final long completionMarker = -1;
-    /** A shared queue of directories which have yet to be checked */
-    final BlockingQueue<Long> dirsToCheck = new LinkedBlockingQueue<>();
-
-    /**
-     * A {@link Callable} which checks the consistency of a directory.
-     */
-    final class StartupConsistencyChecker implements Callable<List<AlluxioURI>> {
-      /** The path to check, guaranteed to be a directory in Alluxio. */
-      private final Long mFileId;
-
-      /**
-       * Creates a new callable which checks the consistency of a directory.
-       * @param fileId the path to check
-       */
-      private StartupConsistencyChecker(Long fileId) {
-        mFileId = fileId;
-      }
-
-      /**
-       * Checks the consistency of the directory and all immediate children which are files. All
-       * immediate children which are directories are added to the shared queue of directories to
-       * check. The parent directory is READ locked during the entire call while the children are
-       * READ locked only during the consistency check of the children files.
-       *
-       * @return a list of inconsistent uris
-       * @throws IOException if an error occurs interacting with the under storage
-       */
-      @Override
-      public List<AlluxioURI> call() throws IOException {
-        List<AlluxioURI> inconsistentUris = new ArrayList<>();
-        try (LockedInodePath dir = mInodeTree.lockFullInodePath(mFileId, InodeTree.LockMode.READ)) {
-          Inode parentInode = dir.getInode();
-          AlluxioURI parentUri = dir.getUri();
-          if (!checkConsistencyInternal(parentInode, parentUri)) {
-            inconsistentUris.add(parentUri);
-          }
-          for (Inode childInode : ((InodeDirectory) parentInode).getChildren()) {
-            try {
-              childInode.lockReadAndCheckParent(parentInode);
-            } catch (InvalidPathException e) {
-              // This should be safe, continue.
-              LOG.debug("Error during startup check consistency, ignoring and continuing.", e);
-              continue;
-            }
-            try {
-              AlluxioURI childUri = parentUri.join(childInode.getName());
-              if (childInode.isDirectory()) {
-                dirsToCheck.add(childInode.getId());
-              } else {
-                if (!checkConsistencyInternal(childInode, childUri)) {
-                  inconsistentUris.add(childUri);
-                }
-              }
-            } finally {
-              childInode.unlockRead();
-            }
-          }
-        } catch (FileDoesNotExistException e) {
-          // This should be safe, continue.
-          LOG.debug("A file scheduled for consistency check was deleted before the check.");
-        } catch (InvalidPathException e) {
-          // This should not happen.
-          LOG.error("An invalid path was discovered during the consistency check, skipping.", e);
-        }
-        dirsToCheck.add(completionMarker);
-        return inconsistentUris;
-      }
-    }
-
-    // Add the root to the directories to check.
-    dirsToCheck.add(mInodeTree.getRoot().getId());
-    List<Future<List<AlluxioURI>>> results = new ArrayList<>();
-    // Tracks how many checkers have been started.
-    long started = 0;
-    // Tracks how many checkers have completed.
-    long completed = 0;
-    do {
-      Long fileId = dirsToCheck.take();
-      if (fileId == completionMarker) { // A thread signaled completion.
-        completed++;
-      } else { // A new directory needs to be checked.
-        StartupConsistencyChecker checker = new StartupConsistencyChecker(fileId);
-        results.add(service.submit(checker));
-        started++;
-      }
-    } while (started != completed);
-
-    // Return the total set of inconsistent paths discovered.
-    List<AlluxioURI> inconsistentUris = new ArrayList<>();
-    for (Future<List<AlluxioURI>> result : results) {
-      try {
-        inconsistentUris.addAll(result.get());
-      } catch (Exception e) {
-        // This shouldn't happen, all futures should be complete.
-        Throwables.propagate(e);
-      }
-    }
-    service.shutdown();
-    return inconsistentUris;
-  }
-
-  /**
-   * Class to represent the status and result of the startup consistency check.
-   */
-  public static final class StartupConsistencyCheck {
-    /**
-     * Status of the check.
-     */
-    public enum Status {
-      COMPLETE,
-      DISABLED,
-      FAILED,
-      RUNNING
-    }
-
-    /**
-     * @param inconsistentUris the uris which are inconsistent with the underlying storage
-     * @return a result set to the complete status
-     */
-    public static StartupConsistencyCheck complete(List<AlluxioURI> inconsistentUris) {
-      return new StartupConsistencyCheck(Status.COMPLETE, inconsistentUris);
-    }
-
-    /**
-     * @return a result set to the disabled status
-     */
-    public static StartupConsistencyCheck disabled() {
-      return new StartupConsistencyCheck(Status.DISABLED, null);
-    }
-
-    /**
-     * @return a result set to the failed status
-     */
-    public static StartupConsistencyCheck failed() {
-      return new StartupConsistencyCheck(Status.FAILED, null);
-    }
-
-    /**
-     * @return a result set to the running status
-     */
-    public static StartupConsistencyCheck running() {
-      return new StartupConsistencyCheck(Status.RUNNING, null);
-    }
-
-    private Status mStatus;
-    private List<AlluxioURI> mInconsistentUris;
-
-    /**
-     * Create a new startup consistency check result.
-     *
-     * @param status the state of the check
-     * @param inconsistentUris the uris which are inconsistent with the underlying storage
-     */
-    private StartupConsistencyCheck(Status status, List<AlluxioURI> inconsistentUris) {
-      mStatus = status;
-      mInconsistentUris = inconsistentUris;
-    }
-
-    /**
-     * @return the status of the check
-     */
-    public Status getStatus() {
-      return mStatus;
-    }
-
-    /**
-     * @return the uris which are inconsistent with the underlying storage
-     */
-    public List<AlluxioURI> getInconsistentUris() {
-      return mInconsistentUris;
-    }
-  }
-
-=======
 public interface FileSystemMaster extends Master {
->>>>>>> 4b40d619
   /**
    * @return the status of the startup consistency check and inconsistent paths if it is complete
    */
@@ -682,62 +94,8 @@
    * @throws AccessControlException if permission checking fails
    */
   // TODO(peis): Add an option not to load metadata.
-<<<<<<< HEAD
-  public FileInfo getFileInfo(AlluxioURI path)
-      throws FileDoesNotExistException, InvalidPathException, AccessControlException {
-    Metrics.GET_FILE_INFO_OPS.inc();
-
-    try (JournalContext journalContext = createJournalContext();
-        LockedInodePath inodePath = mInodeTree.lockInodePath(path, InodeTree.LockMode.READ)) {
-      mPermissionChecker.checkPermission(Mode.Bits.READ, inodePath);
-      if (inodePath.fullPathExists()) {
-        // The file already exists, so metadata does not need to be loaded.
-        return getFileInfoInternal(inodePath);
-      }
-      loadMetadataIfNotExistAndJournal(inodePath,
-          LoadMetadataOptions.defaults().setCreateAncestors(true), journalContext);
-      mInodeTree.ensureFullInodePath(inodePath, InodeTree.LockMode.READ);
-      return getFileInfoInternal(inodePath);
-    }
-  }
-
-  /**
-   * @param inodePath the {@link LockedInodePath} to get the {@link FileInfo} for
-   * @return the {@link FileInfo} for the given inode
-   * @throws FileDoesNotExistException if the file does not exist
-   * @throws AccessControlException if permission denied
-   */
-  private FileInfo getFileInfoInternal(LockedInodePath inodePath)
-      throws FileDoesNotExistException, AccessControlException {
-    Inode<?> inode = inodePath.getInode();
-    AlluxioURI uri = inodePath.getUri();
-    FileInfo fileInfo = inode.generateClientFileInfo(uri.toString());
-    fileInfo.setInMemoryPercentage(getInMemoryPercentage(inode));
-    if (inode instanceof InodeFile) {
-      try {
-        fileInfo.setFileBlockInfos(getFileBlockInfoListInternal(inodePath));
-      } catch (InvalidPathException e) {
-        throw new FileDoesNotExistException(e.getMessage(), e);
-      }
-    }
-    MountTable.Resolution resolution;
-    try {
-      resolution = mMountTable.resolve(uri);
-    } catch (InvalidPathException e) {
-      throw new FileDoesNotExistException(e.getMessage(), e);
-    }
-    AlluxioURI resolvedUri = resolution.getUri();
-    // Only set the UFS path if the path is nested under a mount point.
-    if (!uri.equals(resolvedUri)) {
-      fileInfo.setUfsPath(resolvedUri.toString());
-    }
-    Metrics.FILE_INFOS_GOT.inc();
-    return fileInfo;
-  }
-=======
   FileInfo getFileInfo(AlluxioURI path)
       throws FileDoesNotExistException, InvalidPathException, AccessControlException;
->>>>>>> 4b40d619
 
   /**
    * Returns the persistence state for a file id. This method is used by the lineage master.
@@ -764,56 +122,8 @@
    * @throws FileDoesNotExistException if the file does not exist
    * @throws InvalidPathException if the path is invalid
    */
-<<<<<<< HEAD
-  public List<FileInfo> listStatus(AlluxioURI path, ListStatusOptions listStatusOptions)
-      throws AccessControlException, FileDoesNotExistException, InvalidPathException {
-    Metrics.GET_FILE_INFO_OPS.inc();
-    try (JournalContext journalContext = createJournalContext();
-        LockedInodePath inodePath = mInodeTree.lockInodePath(path, InodeTree.LockMode.READ)) {
-      mPermissionChecker.checkPermission(Mode.Bits.READ, inodePath);
-
-      LoadMetadataOptions loadMetadataOptions =
-          LoadMetadataOptions.defaults().setCreateAncestors(true).setLoadDirectChildren(
-              listStatusOptions.getLoadMetadataType() != LoadMetadataType.Never);
-      Inode<?> inode;
-      if (inodePath.fullPathExists()) {
-        inode = inodePath.getInode();
-        if (inode.isDirectory()
-            && listStatusOptions.getLoadMetadataType() != LoadMetadataType.Always
-            && ((InodeDirectory) inode).isDirectChildrenLoaded()) {
-          loadMetadataOptions.setLoadDirectChildren(false);
-        }
-      }
-
-      loadMetadataIfNotExistAndJournal(inodePath, loadMetadataOptions, journalContext);
-      mInodeTree.ensureFullInodePath(inodePath, InodeTree.LockMode.READ);
-      inode = inodePath.getInode();
-
-      List<FileInfo> ret = new ArrayList<>();
-      if (inode.isDirectory()) {
-        TempInodePathForDescendant tempInodePath = new TempInodePathForDescendant(inodePath);
-        mPermissionChecker.checkPermission(Mode.Bits.EXECUTE, inodePath);
-        for (Inode<?> child : ((InodeDirectory) inode).getChildren()) {
-          child.lockReadAndCheckParent(inode);
-          try {
-            // the path to child for getPath should already be locked.
-            tempInodePath.setDescendant(child, mInodeTree.getPath(child));
-            ret.add(getFileInfoInternal(tempInodePath));
-          } finally {
-            child.unlockRead();
-          }
-        }
-      } else {
-        ret.add(getFileInfoInternal(inodePath));
-      }
-      Metrics.FILE_INFOS_GOT.inc();
-      return ret;
-    }
-  }
-=======
   List<FileInfo> listStatus(AlluxioURI path, ListStatusOptions listStatusOptions)
       throws AccessControlException, FileDoesNotExistException, InvalidPathException;
->>>>>>> 4b40d619
 
   /**
    * @return a read-only view of the file system master
@@ -870,74 +180,7 @@
    */
   long createFile(AlluxioURI path, CreateFileOptions options)
       throws AccessControlException, InvalidPathException, FileAlreadyExistsException,
-<<<<<<< HEAD
-      BlockInfoException, IOException, FileDoesNotExistException {
-    Metrics.CREATE_FILES_OPS.inc();
-    try (JournalContext journalContext = createJournalContext();
-        LockedInodePath inodePath = mInodeTree.lockInodePath(path, InodeTree.LockMode.WRITE)) {
-      mPermissionChecker.checkParentPermission(Mode.Bits.WRITE, inodePath);
-      mMountTable.checkUnderWritableMountPoint(path);
-      createFileAndJournal(inodePath, options, journalContext);
-      return inodePath.getInode().getId();
-    }
-  }
-
-  /**
-   * Creates a file (not a directory) for a given path.
-   * <p>
-   * Writes to the journal.
-   *
-   * @param inodePath the file to create
-   * @param options method options
-   * @param journalContext the journal context
-   * @throws FileAlreadyExistsException if the file already exists
-   * @throws BlockInfoException if an invalid block information in encountered
-   * @throws FileDoesNotExistException if the parent of the path does not exist and the recursive
-   *         option is false
-   * @throws InvalidPathException if an invalid path is encountered
-   * @throws IOException if the creation fails
-   */
-  private void createFileAndJournal(LockedInodePath inodePath, CreateFileOptions options,
-      JournalContext journalContext)
-      throws FileAlreadyExistsException, BlockInfoException, FileDoesNotExistException,
-      InvalidPathException, IOException {
-    createFileInternal(inodePath, options, journalContext);
-  }
-
-  /**
-   * @param inodePath the path to be created
-   * @param options method options
-   * @param journalContext the journal context
-   * @return {@link InodeTree.CreatePathResult} with the path creation result
-   * @throws InvalidPathException if an invalid path is encountered
-   * @throws FileAlreadyExistsException if the file already exists
-   * @throws BlockInfoException if invalid block information is encountered
-   * @throws IOException if an I/O error occurs
-   * @throws FileDoesNotExistException if the parent of the path does not exist and the recursive
-   *         option is false
-   */
-  InodeTree.CreatePathResult createFileInternal(LockedInodePath inodePath,
-      CreateFileOptions options, JournalContext journalContext)
-      throws InvalidPathException, FileAlreadyExistsException, BlockInfoException, IOException,
-      FileDoesNotExistException {
-    if (mWhitelist.inList(inodePath.getUri().toString())) {
-      options.setCacheable(true);
-    }
-    InodeTree.CreatePathResult createResult =
-        mInodeTree.createPath(inodePath, options, journalContext);
-    // If the create succeeded, the list of created inodes will not be empty.
-    List<Inode<?>> created = createResult.getCreated();
-    InodeFile inode = (InodeFile) created.get(created.size() - 1);
-
-    mTtlBuckets.insert(inode);
-
-    Metrics.FILES_CREATED.inc();
-    Metrics.DIRECTORIES_CREATED.inc();
-    return createResult;
-  }
-=======
       BlockInfoException, IOException, FileDoesNotExistException;
->>>>>>> 4b40d619
 
   /**
    * Reinitializes the blocks of an existing open file.
@@ -999,192 +242,7 @@
    */
   void delete(AlluxioURI path, DeleteOptions options) throws IOException,
       FileDoesNotExistException, DirectoryNotEmptyException, InvalidPathException,
-<<<<<<< HEAD
-      AccessControlException {
-    Metrics.DELETE_PATHS_OPS.inc();
-    try (JournalContext journalContext = createJournalContext();
-         LockedInodePath inodePath = mInodeTree.lockFullInodePath(path, InodeTree.LockMode.WRITE)) {
-      mPermissionChecker.checkParentPermission(Mode.Bits.WRITE, inodePath);
-      mMountTable.checkUnderWritableMountPoint(path);
-      deleteAndJournal(inodePath, options, journalContext);
-    }
-  }
-
-  /**
-   * Deletes a given path.
-   * <p>
-   * Writes to the journal.
-   *
-   * @param inodePath the path to delete
-   * @param deleteOptions the method options
-   * @param journalContext the journal context
-   * @throws InvalidPathException if the path is invalid
-   * @throws FileDoesNotExistException if the file does not exist
-   * @throws IOException if an I/O error occurs
-   * @throws DirectoryNotEmptyException if recursive is false and the file is a nonempty directory
-   */
-  private void deleteAndJournal(LockedInodePath inodePath, DeleteOptions deleteOptions,
-      JournalContext journalContext) throws InvalidPathException, FileDoesNotExistException,
-      IOException, DirectoryNotEmptyException {
-    long opTimeMs = System.currentTimeMillis();
-    deleteInternal(inodePath, false, opTimeMs, deleteOptions, journalContext);
-  }
-
-  /**
-   * @param entry the entry to use
-   */
-  private void deleteFromEntry(DeleteFileEntry entry) {
-    Metrics.DELETE_PATHS_OPS.inc();
-    try (LockedInodePath inodePath = mInodeTree
-        .lockFullInodePath(entry.getId(), InodeTree.LockMode.WRITE)) {
-      deleteInternal(inodePath, true, entry.getOpTimeMs(),
-          DeleteOptions.defaults().setRecursive(entry.getRecursive())
-              .setAlluxioOnly(entry.getAlluxioOnly()), NoopJournalContext.INSTANCE);
-    } catch (Exception e) {
-      throw new RuntimeException(e);
-    }
-  }
-
-  /**
-   * Convenience method for avoiding {@link DirectoryNotEmptyException} when calling
-   * {@link #deleteInternal(LockedInodePath, boolean, long, DeleteOptions, JournalContext)}.
-   *
-   * @param inodePath the {@link LockedInodePath} to delete
-   * @param replayed whether the operation is a result of replaying the journal
-   * @param opTimeMs the time of the operation
-   * @param journalContext the journal context
-   * @throws FileDoesNotExistException if a non-existent file is encountered
-   * @throws InvalidPathException if the fileId is for the root directory
-   * @throws IOException if an I/O error is encountered
-   */
-  private void deleteRecursiveInternal(LockedInodePath inodePath, boolean replayed, long opTimeMs,
-      DeleteOptions deleteOptions, JournalContext journalContext)
-      throws FileDoesNotExistException, IOException, InvalidPathException {
-    try {
-      deleteInternal(inodePath, replayed, opTimeMs, deleteOptions, journalContext);
-    } catch (DirectoryNotEmptyException e) {
-      throw new IllegalStateException(
-          "deleteInternal should never throw DirectoryNotEmptyException when recursive is true", e);
-    }
-  }
-
-  /**
-   * Implements file deletion.
-   *
-   * @param inodePath the file {@link LockedInodePath}
-   * @param replayed whether the operation is a result of replaying the journal
-   * @param opTimeMs the time of the operation
-   * @param deleteOptions the method optitions
-   * @param journalContext the journal context
-   * @throws FileDoesNotExistException if a non-existent file is encountered
-   * @throws IOException if an I/O error is encountered
-   * @throws InvalidPathException if the specified path is the root
-   * @throws DirectoryNotEmptyException if recursive is false and the file is a nonempty directory
-   */
-  private void deleteInternal(LockedInodePath inodePath, boolean replayed, long opTimeMs,
-      DeleteOptions deleteOptions, JournalContext journalContext)
-      throws FileDoesNotExistException, IOException, DirectoryNotEmptyException,
-      InvalidPathException {
-    // TODO(jiri): A crash after any UFS object is deleted and before the delete operation is
-    // journaled will result in an inconsistency between Alluxio and UFS.
-    if (!inodePath.fullPathExists()) {
-      return;
-    }
-    Inode<?> inode = inodePath.getInode();
-    if (inode == null) {
-      return;
-    }
-    boolean recursive = deleteOptions.isRecursive();
-    boolean alluxioOnly = deleteOptions.isAlluxioOnly();
-    if (inode.isDirectory() && !recursive && ((InodeDirectory) inode).getNumberOfChildren() > 0) {
-      // inode is nonempty, and we don't want to delete a nonempty directory unless recursive is
-      // true
-      throw new DirectoryNotEmptyException(ExceptionMessage.DELETE_NONEMPTY_DIRECTORY_NONRECURSIVE,
-          inode.getName());
-    }
-    if (mInodeTree.isRootId(inode.getId())) {
-      // The root cannot be deleted.
-      throw new InvalidPathException(ExceptionMessage.DELETE_ROOT_DIRECTORY.getMessage());
-    }
-
-    List<Inode<?>> delInodes = new ArrayList<>();
-    delInodes.add(inode);
-
-    try (InodeLockList lockList = mInodeTree.lockDescendants(inodePath, InodeTree.LockMode.WRITE)) {
-      delInodes.addAll(lockList.getInodes());
-
-      TempInodePathForDescendant tempInodePath = new TempInodePathForDescendant(inodePath);
-      // We go through each inode, removing it from its parent set and from mDelInodes. If it's a
-      // file, we deal with the checkpoints and blocks as well.
-      for (int i = delInodes.size() - 1; i >= 0; i--) {
-        Inode<?> delInode = delInodes.get(i);
-        // the path to delInode for getPath should already be locked.
-        AlluxioURI alluxioUriToDel = mInodeTree.getPath(delInode);
-        tempInodePath.setDescendant(delInode, alluxioUriToDel);
-
-        // TODO(jiri): What should the Alluxio behavior be when a UFS delete operation fails?
-        // Currently, it will result in an inconsistency between Alluxio and UFS.
-        if (!replayed && delInode.isPersisted()) {
-          try {
-            // If this is a mount point, we have deleted all the children and can unmount it
-            // TODO(calvin): Add tests (ALLUXIO-1831)
-            if (mMountTable.isMountPoint(alluxioUriToDel)) {
-              unmountInternal(alluxioUriToDel);
-            } else {
-              // Delete the file in the under file system.
-              MountTable.Resolution resolution = mMountTable.resolve(alluxioUriToDel);
-              String ufsUri = resolution.getUri().toString();
-              UnderFileSystem ufs = resolution.getUfs();
-              boolean failedToDelete = false;
-              if (!alluxioOnly) {
-                if (delInode.isFile()) {
-                  if (!ufs.deleteFile(ufsUri)) {
-                    failedToDelete = ufs.isFile(ufsUri);
-                    if (!failedToDelete) {
-                      LOG.warn("The file to delete does not exist in ufs: {}", ufsUri);
-                    }
-                  }
-                } else {
-                  if (!ufs.deleteDirectory(ufsUri, alluxio.underfs.options.DeleteOptions
-                      .defaults().setRecursive(true))) {
-                    failedToDelete = ufs.isDirectory(ufsUri);
-                    if (!failedToDelete) {
-                      LOG.warn("The directory to delete does not exist in ufs: {}", ufsUri);
-                    }
-                  }
-                }
-                if (failedToDelete) {
-                  LOG.error("Failed to delete {} from the under filesystem", ufsUri);
-                  throw new IOException(ExceptionMessage.DELETE_FAILED_UFS.getMessage(ufsUri));
-                }
-              }
-            }
-          } catch (InvalidPathException e) {
-            LOG.warn(e.getMessage());
-          }
-        }
-
-        if (delInode.isFile()) {
-          // Remove corresponding blocks from workers and delete metadata in master.
-          mBlockMaster.removeBlocks(((InodeFile) delInode).getBlockIds(), true /* delete */);
-        }
-
-        if (i == 0) {
-          // Journal right before deleting the "root" of the sub-tree from the parent, since the
-          // parent is read locked.
-          DeleteFileEntry deleteFile = DeleteFileEntry.newBuilder().setId(delInode.getId())
-              .setRecursive(deleteOptions.isRecursive()).setOpTimeMs(opTimeMs).build();
-          journalContext.append(JournalEntry.newBuilder().setDeleteFile(deleteFile).build());
-        }
-        mInodeTree.deleteInode(tempInodePath, opTimeMs);
-      }
-    }
-
-    Metrics.PATHS_DELETED.inc(delInodes.size());
-  }
-=======
       AccessControlException;
->>>>>>> 4b40d619
 
   /**
    * Gets the {@link FileBlockInfo} for all blocks of a file. If path is a directory, an exception
@@ -1214,13 +272,7 @@
    * @param path the path of the directory
    * @param options method options
    * @return the id of the created directory
-<<<<<<< HEAD
-   * @throws InvalidPathException when the path is invalid, please see documentation on {@link
-   *         InodeTree#createPath(LockedInodePath, CreatePathOptions, JournalContext)}
-   *         for more details
-=======
    * @throws InvalidPathException when the path is invalid
->>>>>>> 4b40d619
    * @throws FileAlreadyExistsException when there is already a file at path
    * @throws IOException if a non-Alluxio related exception occurs
    * @throws AccessControlException if permission checking fails
@@ -1229,84 +281,7 @@
    */
   long createDirectory(AlluxioURI path, CreateDirectoryOptions options)
       throws InvalidPathException, FileAlreadyExistsException, IOException, AccessControlException,
-<<<<<<< HEAD
-      FileDoesNotExistException {
-    LOG.debug("createDirectory {} ", path);
-    Metrics.CREATE_DIRECTORIES_OPS.inc();
-
-    try (JournalContext journalContext = createJournalContext();
-        LockedInodePath inodePath = mInodeTree.lockInodePath(path, InodeTree.LockMode.WRITE)) {
-      mPermissionChecker.checkParentPermission(Mode.Bits.WRITE, inodePath);
-      mMountTable.checkUnderWritableMountPoint(path);
-      createDirectoryAndJournal(inodePath, options, journalContext);
-      return inodePath.getInode().getId();
-    }
-  }
-
-  /**
-   * Creates a directory for a given path.
-   * <p>
-   * Writes to the journal.
-   *
-   * @param inodePath the {@link LockedInodePath} of the directory
-   * @param options method options
-   * @param journalContext the journal context
-   * @throws FileAlreadyExistsException when there is already a file at path
-   * @throws FileDoesNotExistException if the parent of the path does not exist and the recursive
-   *         option is false
-   * @throws InvalidPathException when the path is invalid, please see documentation on {@link
-   *         InodeTree#createPath(LockedInodePath, CreatePathOptions, JournalContext)}
-   *         for more details
-   * @throws AccessControlException if permission checking fails
-   * @throws IOException if a non-Alluxio related exception occurs
-   */
-  private void createDirectoryAndJournal(LockedInodePath inodePath, CreateDirectoryOptions options,
-      JournalContext journalContext)
-      throws FileAlreadyExistsException, FileDoesNotExistException, InvalidPathException,
-      AccessControlException, IOException {
-    createDirectoryInternal(inodePath, options, journalContext);
-    Metrics.DIRECTORIES_CREATED.inc();
-  }
-
-  /**
-   * Implementation of directory creation for a given path.
-   *
-   * @param inodePath the path of the directory
-   * @param options method options
-   * @param journalContext the journal context
-   * @return an {@link alluxio.master.file.meta.InodeTree.CreatePathResult} representing the
-   *         modified inodes and created inodes during path creation
-   * @throws InvalidPathException when the path is invalid, please see documentation on {@link
-   *         InodeTree#createPath(LockedInodePath, CreatePathOptions, JournalContext)}
-   *         for more details
-   * @throws FileAlreadyExistsException when there is already a file at path
-   * @throws IOException if a non-Alluxio related exception occurs
-   * @throws AccessControlException if permission checking fails
-   */
-  private InodeTree.CreatePathResult createDirectoryInternal(LockedInodePath inodePath,
-      CreateDirectoryOptions options, JournalContext journalContext)
-      throws InvalidPathException, FileAlreadyExistsException, IOException, AccessControlException,
-      FileDoesNotExistException {
-    try {
-      InodeTree.CreatePathResult createResult =
-          mInodeTree.createPath(inodePath, options, journalContext);
-      InodeDirectory inodeDirectory = (InodeDirectory) inodePath.getInode();
-      // If inodeDirectory's ttl not equals Constants.NO_TTL, it should insert into mTtlBuckets
-      if (createResult.getCreated().size() > 0) {
-        mTtlBuckets.insert(inodeDirectory);
-      }
-
-      return createResult;
-    } catch (BlockInfoException e) {
-      // Since we are creating a directory, the block size is ignored, no such exception should
-      // happen.
-      Throwables.propagate(e);
-    }
-    return null;
-  }
-=======
       FileDoesNotExistException;
->>>>>>> 4b40d619
 
   /**
    * Renames a file to a destination.
@@ -1325,329 +300,7 @@
    */
   void rename(AlluxioURI srcPath, AlluxioURI dstPath, RenameOptions options)
       throws FileAlreadyExistsException, FileDoesNotExistException, InvalidPathException,
-<<<<<<< HEAD
-      IOException, AccessControlException {
-    Metrics.RENAME_PATH_OPS.inc();
-    // Require a WRITE lock on the source but only a READ lock on the destination. Since the
-    // destination should not exist, we will only obtain a READ lock on the destination parent. The
-    // modify operations on the parent inodes are thread safe so WRITE locks are not required.
-    try (JournalContext journalContext = createJournalContext();
-        InodePathPair inodePathPair = mInodeTree
-            .lockInodePathPair(srcPath, InodeTree.LockMode.WRITE, dstPath,
-                InodeTree.LockMode.READ)) {
-      LockedInodePath srcInodePath = inodePathPair.getFirst();
-      LockedInodePath dstInodePath = inodePathPair.getSecond();
-      mPermissionChecker.checkParentPermission(Mode.Bits.WRITE, srcInodePath);
-      mPermissionChecker.checkParentPermission(Mode.Bits.WRITE, dstInodePath);
-      mMountTable.checkUnderWritableMountPoint(srcPath);
-      mMountTable.checkUnderWritableMountPoint(dstPath);
-      renameAndJournal(srcInodePath, dstInodePath, options, journalContext);
-      LOG.debug("Renamed {} to {}", srcPath, dstPath);
-    }
-  }
-
-  /**
-   * Renames a file to a destination.
-   * <p>
-   * Writes to the journal.
-   *
-   * @param srcInodePath the source path to rename
-   * @param dstInodePath the destination path to rename the file to
-   * @param options method options
-   * @param journalContext the journalContext
-   * @throws InvalidPathException if an invalid path is encountered
-   * @throws FileDoesNotExistException if a non-existent file is encountered
-   * @throws FileAlreadyExistsException if the file already exists
-   * @throws IOException if an I/O error occurs
-   */
-  private void renameAndJournal(LockedInodePath srcInodePath, LockedInodePath dstInodePath,
-      RenameOptions options, JournalContext journalContext)
-      throws InvalidPathException, FileDoesNotExistException, FileAlreadyExistsException,
-      IOException {
-    if (!srcInodePath.fullPathExists()) {
-      throw new FileDoesNotExistException(
-          ExceptionMessage.PATH_DOES_NOT_EXIST.getMessage(srcInodePath.getUri()));
-    }
-
-    Inode<?> srcInode = srcInodePath.getInode();
-    // Renaming path to itself is a no-op.
-    if (srcInodePath.getUri().equals(dstInodePath.getUri())) {
-      return;
-    }
-    // Renaming the root is not allowed.
-    if (srcInodePath.getUri().isRoot()) {
-      throw new InvalidPathException(ExceptionMessage.ROOT_CANNOT_BE_RENAMED.getMessage());
-    }
-    if (dstInodePath.getUri().isRoot()) {
-      throw new InvalidPathException(ExceptionMessage.RENAME_CANNOT_BE_TO_ROOT.getMessage());
-    }
-    // Renaming across mount points is not allowed.
-    String srcMount = mMountTable.getMountPoint(srcInodePath.getUri());
-    String dstMount = mMountTable.getMountPoint(dstInodePath.getUri());
-    if ((srcMount == null && dstMount != null) || (srcMount != null && dstMount == null) || (
-        srcMount != null && dstMount != null && !srcMount.equals(dstMount))) {
-      throw new InvalidPathException(ExceptionMessage.RENAME_CANNOT_BE_ACROSS_MOUNTS
-          .getMessage(srcInodePath.getUri(), dstInodePath.getUri()));
-    }
-    // Renaming onto a mount point is not allowed.
-    if (mMountTable.isMountPoint(dstInodePath.getUri())) {
-      throw new InvalidPathException(
-          ExceptionMessage.RENAME_CANNOT_BE_ONTO_MOUNT_POINT.getMessage(dstInodePath.getUri()));
-    }
-    // Renaming a path to one of its subpaths is not allowed. Check for that, by making sure
-    // srcComponents isn't a prefix of dstComponents.
-    if (PathUtils.hasPrefix(dstInodePath.getUri().getPath(), srcInodePath.getUri().getPath())) {
-      throw new InvalidPathException(ExceptionMessage.RENAME_CANNOT_BE_TO_SUBDIRECTORY
-          .getMessage(srcInodePath.getUri(), dstInodePath.getUri()));
-    }
-
-    // Get the inodes of the src and dst parents.
-    Inode<?> srcParentInode = srcInodePath.getParentInodeDirectory();
-    if (!srcParentInode.isDirectory()) {
-      throw new InvalidPathException(
-          ExceptionMessage.PATH_MUST_HAVE_VALID_PARENT.getMessage(srcInodePath.getUri()));
-    }
-    Inode<?> dstParentInode = dstInodePath.getParentInodeDirectory();
-    if (!dstParentInode.isDirectory()) {
-      throw new InvalidPathException(
-          ExceptionMessage.PATH_MUST_HAVE_VALID_PARENT.getMessage(dstInodePath.getUri()));
-    }
-
-    // Make sure destination path does not exist
-    if (dstInodePath.fullPathExists()) {
-      throw new FileAlreadyExistsException(
-          ExceptionMessage.FILE_ALREADY_EXISTS.getMessage(dstInodePath.getUri()));
-    }
-
-    // Now we remove srcInode from its parent and insert it into dstPath's parent
-    renameInternal(srcInodePath, dstInodePath, false, options, journalContext);
-
-    RenameEntry rename =
-        RenameEntry.newBuilder().setId(srcInode.getId()).setDstPath(dstInodePath.getUri().getPath())
-            .setOpTimeMs(options.getOperationTimeMs()).build();
-    appendJournalEntry(JournalEntry.newBuilder().setRename(rename).build(), journalContext);
-  }
-
-  /**
-   * Implements renaming.
-   *
-   * @param srcInodePath the path of the rename source
-   * @param dstInodePath the path to the rename destination
-   * @param replayed whether the operation is a result of replaying the journal
-   * @param options method options
-   * @param journalContext the journal context
-   * @throws FileDoesNotExistException if a non-existent file is encountered
-   * @throws InvalidPathException if an invalid path is encountered
-   * @throws IOException if an I/O error is encountered
-   */
-  private void renameInternal(LockedInodePath srcInodePath, LockedInodePath dstInodePath,
-      boolean replayed, RenameOptions options, JournalContext journalContext)
-      throws FileDoesNotExistException, InvalidPathException, IOException {
-
-    // Rename logic:
-    // 1. Change the source inode name to the destination name.
-    // 2. Insert the source inode into the destination parent.
-    // 3. Do UFS operations if necessary.
-    // 4. Remove the source inode (reverting the name) from the source parent.
-    // 5. Set the last modification times for both source and destination parent inodes.
-
-    Inode<?> srcInode = srcInodePath.getInode();
-    AlluxioURI srcPath = srcInodePath.getUri();
-    AlluxioURI dstPath = dstInodePath.getUri();
-    InodeDirectory srcParentInode = srcInodePath.getParentInodeDirectory();
-    InodeDirectory dstParentInode = dstInodePath.getParentInodeDirectory();
-    String srcName = srcPath.getName();
-    String dstName = dstPath.getName();
-
-    LOG.debug("Renaming {} to {}", srcPath, dstPath);
-
-    // 1. Change the source inode name to the destination name.
-    srcInode.setName(dstName);
-    srcInode.setParentId(dstParentInode.getId());
-
-    // 2. Insert the source inode into the destination parent.
-    if (!dstParentInode.addChild(srcInode)) {
-      // On failure, revert changes and throw exception.
-      srcInode.setName(srcName);
-      srcInode.setParentId(srcParentInode.getId());
-      throw new InvalidPathException("Destination path: " + dstPath + " already exists.");
-    }
-
-    // 3. Do UFS operations if necessary.
-    // If the source file is persisted, rename it in the UFS.
-    try {
-      if (!replayed && srcInode.isPersisted()) {
-        MountTable.Resolution resolution = mMountTable.resolve(srcPath);
-
-        // Persist ancestor directories from top to the bottom. We cannot use recursive create
-        // parents here because the permission for the ancestors can be different.
-
-        // inodes from the same mount point as the dst
-        Stack<InodeDirectory> sameMountDirs = new Stack<>();
-        List<Inode<?>> dstInodeList = dstInodePath.getInodeList();
-        for (int i = dstInodeList.size() - 1; i >= 0; i--) {
-          // Since dstInodePath is guaranteed not to be a full path, all inodes in the incomplete
-          // path are guaranteed to be a directory.
-          InodeDirectory dir = (InodeDirectory) dstInodeList.get(i);
-          sameMountDirs.push(dir);
-          if (dir.isMountPoint()) {
-            break;
-          }
-        }
-        while (!sameMountDirs.empty()) {
-          InodeDirectory dir = sameMountDirs.pop();
-          if (!dir.isPersisted()) {
-            InodeUtils.syncPersistDirectory(dir, mInodeTree, mMountTable, journalContext);
-          }
-        }
-
-        String ufsSrcPath = resolution.getUri().toString();
-        UnderFileSystem ufs = resolution.getUfs();
-        String ufsDstUri = mMountTable.resolve(dstPath).getUri().toString();
-        boolean success;
-        if (srcInode.isFile()) {
-          success = ufs.renameFile(ufsSrcPath, ufsDstUri);
-        } else {
-          success = ufs.renameDirectory(ufsSrcPath, ufsDstUri);
-        }
-        if (!success) {
-          throw new IOException(
-              ExceptionMessage.FAILED_UFS_RENAME.getMessage(ufsSrcPath, ufsDstUri));
-        }
-      }
-    } catch (Exception e) {
-      // On failure, revert changes and throw exception.
-      if (!dstParentInode.removeChild(dstName)) {
-        LOG.error("Failed to revert rename changes. Alluxio metadata may be inconsistent.");
-      }
-      srcInode.setName(srcName);
-      srcInode.setParentId(srcParentInode.getId());
-      throw e;
-    }
-
-    // TODO(jiri): A crash between now and the time the rename operation is journaled will result in
-    // an inconsistency between Alluxio and UFS.
-
-    // 4. Remove the source inode (reverting the name) from the source parent. The name must be
-    // reverted or removeChild will not be able to find the appropriate child entry since it is
-    // keyed on the original name.
-    srcInode.setName(srcName);
-    if (!srcParentInode.removeChild(srcInode)) {
-      // This should never happen.
-      LOG.error("Failed to rename {} to {} in Alluxio. Alluxio and under storage may be "
-          + "inconsistent.", srcPath, dstPath);
-      srcInode.setName(dstName);
-      if (!dstParentInode.removeChild(dstName)) {
-        LOG.error("Failed to revert changes when renaming {} to {}. Alluxio metadata may be "
-            + "inconsistent.", srcPath, dstPath);
-      }
-      srcInode.setName(srcName);
-      srcInode.setParentId(srcParentInode.getId());
-      throw new IOException("Failed to remove source path " + srcPath + " from parent");
-    }
-    srcInode.setName(dstName);
-
-    // 5. Set the last modification times for both source and destination parent inodes.
-    // Note this step relies on setLastModificationTimeMs being thread safe to guarantee the
-    // correct behavior when multiple files are being renamed within a directory.
-    dstParentInode.setLastModificationTimeMs(options.getOperationTimeMs());
-    srcParentInode.setLastModificationTimeMs(options.getOperationTimeMs());
-    Metrics.PATHS_RENAMED.inc();
-  }
-
-  /**
-   * @param entry the entry to use
-   */
-  private void renameFromEntry(RenameEntry entry) {
-    Metrics.RENAME_PATH_OPS.inc();
-    // Determine the srcPath and dstPath
-    AlluxioURI srcPath;
-    try (LockedInodePath inodePath = mInodeTree
-        .lockFullInodePath(entry.getId(), InodeTree.LockMode.READ)) {
-      srcPath = inodePath.getUri();
-    } catch (Exception e) {
-      throw new RuntimeException(e);
-    }
-    AlluxioURI dstPath = new AlluxioURI(entry.getDstPath());
-
-    // Both src and dst paths should lock WRITE_PARENT, to modify the parent inodes for both paths.
-    try (InodePathPair inodePathPair = mInodeTree
-        .lockInodePathPair(srcPath, InodeTree.LockMode.WRITE_PARENT, dstPath,
-            InodeTree.LockMode.WRITE_PARENT)) {
-      LockedInodePath srcInodePath = inodePathPair.getFirst();
-      LockedInodePath dstInodePath = inodePathPair.getSecond();
-      RenameOptions options = RenameOptions.defaults().setOperationTimeMs(entry.getOpTimeMs());
-      renameInternal(srcInodePath, dstInodePath, true, options, NoopJournalContext.INSTANCE);
-    } catch (Exception e) {
-      throw new RuntimeException(e);
-    }
-  }
-
-  /**
-   * Propagates the persisted status to all parents of the given inode in the same mount partition.
-   *
-   * @param inodePath the inode to start the propagation at
-   * @param replayed whether the invocation is a result of replaying the journal
-   * @return list of inodes which were marked as persisted
-   * @throws FileDoesNotExistException if a non-existent file is encountered
-   */
-  private List<Inode<?>> propagatePersistedInternal(LockedInodePath inodePath, boolean replayed)
-      throws FileDoesNotExistException {
-    Inode<?> inode = inodePath.getInode();
-    if (!inode.isPersisted()) {
-      return Collections.emptyList();
-    }
-
-    List<Inode<?>> inodes = inodePath.getInodeList();
-    // Traverse the inodes from target inode to the root.
-    Collections.reverse(inodes);
-    // Skip the first, to not examine the target inode itself.
-    inodes = inodes.subList(1, inodes.size());
-
-    List<Inode<?>> persistedInodes = new ArrayList<>();
-    for (Inode<?> handle : inodes) {
-      // the path is already locked.
-      AlluxioURI path = mInodeTree.getPath(handle);
-      if (mMountTable.isMountPoint(path)) {
-        // Stop propagating the persisted status at mount points.
-        break;
-      }
-      if (handle.isPersisted()) {
-        // Stop if a persisted directory is encountered.
-        break;
-      }
-      handle.setPersistenceState(PersistenceState.PERSISTED);
-      if (!replayed) {
-        persistedInodes.add(inode);
-      }
-    }
-    return persistedInodes;
-  }
-
-  /**
-   * Journals the list of persisted inodes returned from
-   * {@link #propagatePersistedInternal(LockedInodePath, boolean)}. This does not flush the journal.
-   *
-   * @param persistedInodes the list of persisted inodes to journal
-   * @param journalContext the journal context
-   */
-  private void journalPersistedInodes(List<Inode<?>> persistedInodes,
-      JournalContext journalContext) {
-    for (Inode<?> inode : persistedInodes) {
-      PersistDirectoryEntry persistDirectory =
-          PersistDirectoryEntry.newBuilder().setId(inode.getId()).build();
-      appendJournalEntry(JournalEntry.newBuilder().setPersistDirectory(persistDirectory).build(),
-          journalContext);
-    }
-  }
-
-  // TODO(binfan): throw a better exception rather than UnexpectedAlluxioException. Currently
-  // UnexpectedAlluxioException is thrown because we want to keep backwards compatibility with
-  // clients of earlier versions prior to 1.5. If a new exception is added, it will be converted
-  // into RuntimeException on the client.
-=======
       IOException, AccessControlException;
->>>>>>> 4b40d619
 
   /**
    * Frees or evicts all of the blocks of the file from alluxio storage. If the given file is a
@@ -1731,120 +384,7 @@
    */
   long loadMetadata(AlluxioURI path, LoadMetadataOptions options)
       throws BlockInfoException, FileDoesNotExistException, InvalidPathException,
-<<<<<<< HEAD
-      AccessControlException, FileAlreadyCompletedException, InvalidFileSizeException, IOException {
-    if (inodePath.fullPathExists()) {
-      return;
-    }
-    AlluxioURI ufsUri = resolution.getUri();
-    UnderFileSystem ufs = resolution.getUfs();
-
-    long ufsBlockSizeByte = ufs.getBlockSizeByte(ufsUri.toString());
-    long ufsLength = ufs.getFileSize(ufsUri.toString());
-    // Metadata loaded from UFS has no TTL set.
-    CreateFileOptions createFileOptions =
-        CreateFileOptions.defaults().setBlockSizeBytes(ufsBlockSizeByte)
-            .setRecursive(options.isCreateAncestors()).setMetadataLoad(true).setPersisted(true);
-    String ufsOwner = ufs.getOwner(ufsUri.toString());
-    String ufsGroup = ufs.getGroup(ufsUri.toString());
-    short ufsMode = ufs.getMode(ufsUri.toString());
-    Mode mode = new Mode(ufsMode);
-    if (resolution.getShared()) {
-      mode.setOtherBits(mode.getOtherBits().or(mode.getOwnerBits()));
-    }
-    createFileOptions = createFileOptions.setOwner(ufsOwner).setGroup(ufsGroup).setMode(mode);
-
-    try {
-      createFileAndJournal(inodePath, createFileOptions, journalContext);
-      CompleteFileOptions completeOptions = CompleteFileOptions.defaults().setUfsLength(ufsLength);
-      completeFileAndJournal(inodePath, completeOptions, journalContext);
-    } catch (FileAlreadyExistsException e) {
-      // This may occur if there are concurrent load metadata requests. To allow loading metadata
-      // to be idempotent, ensure the full path exists when this happens.
-      mInodeTree.ensureFullInodePath(inodePath, inodePath.getLockMode());
-    }
-  }
-
-  /**
-   * Loads metadata for the directory identified by the given path from UFS into Alluxio. This does
-   * not actually require looking at the UFS path.
-   * It is a no-op if the directory exists and is persisted.
-   *
-   * @param inodePath the path for which metadata should be loaded
-   * @param options the load metadata options
-   * @param journalContext the journal context
-   * @throws InvalidPathException if invalid path is encountered
-   * @throws IOException if an I/O error occurs
-   * @throws AccessControlException if permission checking fails
-   * @throws FileDoesNotExistException if the path does not exist
-   */
-
-  private void loadDirectoryMetadataAndJournal(LockedInodePath inodePath,
-      LoadMetadataOptions options, JournalContext journalContext)
-      throws FileDoesNotExistException, InvalidPathException, AccessControlException, IOException {
-    if (inodePath.fullPathExists()) {
-      if (inodePath.getInode().isPersisted()) {
-        return;
-      }
-    }
-    CreateDirectoryOptions createDirectoryOptions = CreateDirectoryOptions.defaults()
-        .setMountPoint(mMountTable.isMountPoint(inodePath.getUri())).setPersisted(true)
-        .setRecursive(options.isCreateAncestors()).setMetadataLoad(true).setAllowExists(true);
-    MountTable.Resolution resolution = mMountTable.resolve(inodePath.getUri());
-    AlluxioURI ufsUri = resolution.getUri();
-    UnderFileSystem ufs = resolution.getUfs();
-    String ufsOwner = ufs.getOwner(ufsUri.toString());
-    String ufsGroup = ufs.getGroup(ufsUri.toString());
-    short ufsMode = ufs.getMode(ufsUri.toString());
-    Mode mode = new Mode(ufsMode);
-    if (resolution.getShared()) {
-      mode.setOtherBits(mode.getOtherBits().or(mode.getOwnerBits()));
-    }
-    createDirectoryOptions =
-        createDirectoryOptions.setOwner(ufsOwner).setGroup(ufsGroup).setMode(mode);
-
-    try {
-      createDirectoryAndJournal(inodePath, createDirectoryOptions, journalContext);
-    } catch (FileAlreadyExistsException e) {
-      // This may occur if there are concurrent load metadata requests. To allow loading metadata
-      // to be idempotent, ensure the full path exists when this happens.
-      mInodeTree.ensureFullInodePath(inodePath, inodePath.getLockMode());
-    }
-  }
-
-  /**
-   * Loads metadata for the path if it is (non-existing || load direct children is set).
-   *
-   * @param inodePath the {@link LockedInodePath} to load the metadata for
-   * @param options the load metadata options
-   * @param journalContext the journal context
-   */
-  private void loadMetadataIfNotExistAndJournal(LockedInodePath inodePath,
-      LoadMetadataOptions options, JournalContext journalContext) {
-    boolean inodeExists = inodePath.fullPathExists();
-    boolean loadDirectChildren = false;
-    if (inodeExists) {
-      try {
-        Inode<?> inode = inodePath.getInode();
-        loadDirectChildren = inode.isDirectory() && options.isLoadDirectChildren();
-      } catch (FileDoesNotExistException e) {
-        // This should never happen.
-        throw new RuntimeException(e);
-      }
-    }
-    if (!inodeExists || loadDirectChildren) {
-      try {
-        loadMetadataAndJournal(inodePath, options, journalContext);
-      } catch (Exception e) {
-        // NOTE, this may be expected when client tries to get info (e.g. exists()) for a file
-        // existing neither in Alluxio nor UFS.
-        LOG.debug("Failed to load metadata for path from UFS: {}", inodePath.getUri());
-      }
-    }
-  }
-=======
       InvalidFileSizeException, FileAlreadyCompletedException, IOException, AccessControlException;
->>>>>>> 4b40d619
 
   /**
    * Mounts a UFS path onto an Alluxio path.
@@ -1877,76 +417,8 @@
    * @throws IOException if an I/O error occurs
    * @throws AccessControlException if the permission check fails
    */
-<<<<<<< HEAD
-  public void unmount(AlluxioURI alluxioPath)
-      throws FileDoesNotExistException, InvalidPathException, IOException, AccessControlException {
-    Metrics.UNMOUNT_OPS.inc();
-    // Unmount should lock the parent to remove the child inode.
-    try (JournalContext journalContext = createJournalContext();
-        LockedInodePath inodePath = mInodeTree
-            .lockFullInodePath(alluxioPath, InodeTree.LockMode.WRITE_PARENT)) {
-      mPermissionChecker.checkParentPermission(Mode.Bits.WRITE, inodePath);
-      unmountAndJournal(inodePath, journalContext);
-      Metrics.PATHS_UNMOUNTED.inc();
-    }
-  }
-
-  /**
-   * Unmounts a UFS path previously mounted onto an Alluxio path.
-   * <p>
-   * Writes to the journal.
-   *
-   * @param inodePath the Alluxio path to unmount, must be a mount point
-   * @param journalContext the journal context
-   * @throws InvalidPathException if an invalid path is encountered
-   * @throws FileDoesNotExistException if the path to be mounted does not exist
-   * @throws IOException if an I/O error occurs
-   */
-  private void unmountAndJournal(LockedInodePath inodePath, JournalContext journalContext)
-      throws InvalidPathException, FileDoesNotExistException, IOException {
-    if (unmountInternal(inodePath.getUri())) {
-      Inode<?> inode = inodePath.getInode();
-      // Use the internal delete API, setting {@code replayed} to true to prevent the delete
-      // operations from being persisted in the UFS.
-      long fileId = inode.getId();
-      long opTimeMs = System.currentTimeMillis();
-      deleteRecursiveInternal(inodePath, true /* replayed */, opTimeMs,
-          DeleteOptions.defaults().setRecursive(true), journalContext);
-      DeleteFileEntry deleteFile =
-          DeleteFileEntry.newBuilder().setId(fileId).setRecursive(true).setOpTimeMs(opTimeMs)
-              .build();
-      appendJournalEntry(JournalEntry.newBuilder().setDeleteFile(deleteFile).build(),
-          journalContext);
-      DeleteMountPointEntry deleteMountPoint =
-          DeleteMountPointEntry.newBuilder().setAlluxioPath(inodePath.getUri().toString()).build();
-      appendJournalEntry(JournalEntry.newBuilder().setDeleteMountPoint(deleteMountPoint).build(),
-          journalContext);
-    }
-  }
-
-  /**
-   * @param entry the entry to use
-   * @throws InvalidPathException if an invalid path is encountered
-   */
-  private void unmountFromEntry(DeleteMountPointEntry entry) throws InvalidPathException {
-    AlluxioURI alluxioURI = new AlluxioURI(entry.getAlluxioPath());
-    if (!unmountInternal(alluxioURI)) {
-      LOG.error("Failed to unmount {}", alluxioURI);
-    }
-  }
-
-  /**
-   * @param uri the Alluxio mount point to remove from the mount table
-   * @return true if successful, false otherwise
-   * @throws InvalidPathException if an invalid path is encountered
-   */
-  private boolean unmountInternal(AlluxioURI uri) throws InvalidPathException {
-    return mMountTable.delete(uri);
-  }
-=======
   void unmount(AlluxioURI alluxioPath)
       throws FileDoesNotExistException, InvalidPathException, IOException, AccessControlException;
->>>>>>> 4b40d619
 
   /**
    * Resets a file. It first free the whole file, and then reinitializes it.
