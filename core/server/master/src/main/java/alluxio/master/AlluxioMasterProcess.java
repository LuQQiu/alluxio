--- conflicted
+++ resolved
@@ -106,52 +106,6 @@
   /** The manager of safe mode state. */
   protected final SafeModeManager mSafeModeManager;
 
-<<<<<<< HEAD
-  /** The block master.*/
-  private final BlockMaster mBlockMaster;
-
-  /** The clock to use for determining the time. */
-  private final Clock mClock;
-
-  /** The server-side configuration checker. */
-  private final ServerConfigurationChecker mConfigChecker;
-
-  /** The master configuration record. */
-  private final ServerConfigurationStore mMasterConfigStore;
-
-  /** The worker configuration record. */
-  private final ServerConfigurationStore mWorkerConfigStore;
-
-  /** The last log time of the config checker report. */
-  private long mLastConfigCheckerLogTimeMs;
-
-  /** A factory for creating executor services when they are needed. */
-  private ExecutorServiceFactory mExecutorServiceFactory;
-
-  /** The executor used for running maintenance threads for the meta master. */
-  private ExecutorService mExecutorService;
-
-  /** The address of this master. */
-  private Address mMasterAddress;
-
-  /** The master ID for this master. */
-  private AtomicReference<Long> mMasterId;
-
-  /** Client for all meta master communication. */
-  private final MetaMasterMasterClient mMetaMasterClient;
-
-  /** Runnable responsible for heartbeating and registration with leader master. */
-  private MetaMasterSync mMetaMasterSync;
-
-  /** Keeps track of standby masters which are in communication with the leader master. */
-  private final IndexedSet<MasterInfo> mMasters =
-      new IndexedSet<>(ID_INDEX, ADDRESS_INDEX);
-  /** Keeps track of standby masters which are no longer in communication with the leader master. */
-  private final IndexedSet<MasterInfo> mLostMasters =
-      new IndexedSet<>(ID_INDEX, ADDRESS_INDEX);
-
-=======
->>>>>>> 9f5277aa
   /**
    * Creates a new {@link AlluxioMasterProcess}.
    */
@@ -198,33 +152,7 @@
       // Create masters.
       mRegistry = new MasterRegistry();
       mSafeModeManager = new DefaultSafeModeManager();
-<<<<<<< HEAD
-      MasterUtils.createMasters(mJournalSystem, mRegistry, mSafeModeManager);
-
-      // Create config checker
-      mMasterConfigStore = new ServerConfigurationStore();
-      mWorkerConfigStore = new ServerConfigurationStore();
-      mConfigChecker = new ServerConfigurationChecker(mMasterConfigStore, mWorkerConfigStore);
-
-      mClock = new SystemClock();
-      mLastConfigCheckerLogTimeMs = System.currentTimeMillis();
-      mConfigChecker.registerLogConfigReportListener(this::updateLastLogTimeHandler);
-
-      mExecutorServiceFactory = ExecutorServiceFactories
-          .fixedThreadPoolExecutorServiceFactory(Constants.META_MASTER_NAME, 2);
-      mMetaMasterClient = new MetaMasterMasterClient(MasterClientConfig.defaults());
-      mMasterAddress = new Address()
-          .setHost(Configuration.get(PropertyKey.MASTER_HOSTNAME)).setRpcPort(mPort);
-      mMasterId = new AtomicReference<>(-1L);
-
-      // Register listeners for BlockMaster to interact with config checker
-      mBlockMaster = mRegistry.get(BlockMaster.class);
-      mBlockMaster.registerLostWorkerFoundListener(this::lostWorkerFoundHandler);
-      mBlockMaster.registerWorkerLostListener(this::workerLostHandler);
-      mBlockMaster.registerNewWorkerConfListener(this::registerNewWorkerConfHandler);
-=======
       MasterUtils.createMasters(mJournalSystem, mRegistry, mSafeModeManager, mStartTimeMs);
->>>>>>> 9f5277aa
     } catch (Exception e) {
       throw new RuntimeException(e);
     }
@@ -308,31 +236,6 @@
     try {
       if (isLeader) {
         mSafeModeManager.notifyPrimaryMasterStarted();
-<<<<<<< HEAD
-
-        stopExecutorService();
-        mExecutorService = mExecutorServiceFactory.create();
-
-        //  The service that detects lost standby master nodes
-        mExecutorService.submit(new HeartbeatThread(
-            HeartbeatContext.MASTER_LOST_MASTER_DETECTION,
-            new LostMasterDetectionHeartbeatExecutor(),
-            (int) Configuration.getMs(PropertyKey.MASTER_HEARTBEAT_INTERVAL_MS)));
-      } else {
-        stopExecutorService();
-        mExecutorService = mExecutorServiceFactory.create();
-
-        // Standby master should setup MetaMasterSync to communicate with the leader master
-        setMasterId();
-        mMetaMasterSync = new MetaMasterSync(mMasterId, mMasterAddress, mMetaMasterClient);
-        mExecutorService.submit(new HeartbeatThread(HeartbeatContext.MASTER_SYNC, mMetaMasterSync,
-            (int) Configuration.getMs(PropertyKey.MASTER_HEARTBEAT_INTERVAL_MS)));
-        mExecutorService.submit(new HeartbeatThread(HeartbeatContext.MASTER_SYNC,
-            new LogConfigCheckReportHeartbeatExecutor(),
-            (int) Configuration.getMs(PropertyKey.MASTER_CONFIG_CHECKER_LOG_INTERVAL_MS)));
-        LOG.info("Standby master with id {} starts sending heartbeat to leader master.", mMasterId);
-=======
->>>>>>> 9f5277aa
       }
       mRegistry.start(isLeader);
       LOG.info("All masters started");
@@ -487,146 +390,4 @@
   public String toString() {
     return "Alluxio master @" + mRpcConnectAddress;
   }
-<<<<<<< HEAD
-
-  /**
-   * Lost master periodic check.
-   */
-  private final class LostMasterDetectionHeartbeatExecutor implements HeartbeatExecutor {
-
-    /**
-     * Constructs a new {@link LostMasterDetectionHeartbeatExecutor}.
-     */
-    public LostMasterDetectionHeartbeatExecutor() {
-    }
-
-    @Override
-    public void heartbeat() {
-      int masterTimeoutMs = (int) Configuration.getMs(PropertyKey.MASTER_HEARTBEAT_TIMEOUT_MS);
-      for (MasterInfo master : mMasters) {
-        synchronized (master) {
-          final long lastUpdate = mClock.millis() - master.getLastUpdatedTimeMs();
-          if (lastUpdate > masterTimeoutMs) {
-            LOG.error("The master {}({}) timed out after {}ms without a heartbeat!", master.getId(),
-                master.getAddress(), lastUpdate);
-            mLostMasters.add(master);
-            mMasters.remove(master);
-            mMasterConfigStore.handleNodeLost(master.getAddress());
-          }
-        }
-      }
-    }
-
-    @Override
-    public void close() {
-      // Nothing to clean up
-    }
-  }
-
-  /**
-   * Periodic log config check report.
-   */
-  private final class LogConfigCheckReportHeartbeatExecutor implements HeartbeatExecutor {
-
-    /**
-     * Constructs a new {@link LogConfigCheckReportHeartbeatExecutor}.
-     */
-    public LogConfigCheckReportHeartbeatExecutor() {
-    }
-
-    @Override
-    public void heartbeat() {
-      int logTimeoutMs
-          = (int) Configuration.getMs(PropertyKey.MASTER_CONFIG_CHECKER_LOG_TIMEOUT_MS);
-      final long lastLog = System.currentTimeMillis() - mLastConfigCheckerLogTimeMs;
-      if (lastLog > logTimeoutMs) {
-        mConfigChecker.logConfigCheckReport();
-      }
-    }
-
-    @Override
-    public void close() {
-      // Nothing to clean up
-    }
-  }
-
-  /**
-   * Updates the last log time of the config checker report.
-   */
-  private void updateLastLogTimeHandler() {
-    mLastConfigCheckerLogTimeMs = System.currentTimeMillis();
-  }
-
-  /**
-   * Updates the config checker when a lost worker becomes alive.
-   *
-   * @param address the address of the worker
-   */
-  private void lostWorkerFoundHandler(Address address) {
-    mWorkerConfigStore.lostNodeFound(address);
-  }
-
-  /**
-   * Updates the config checker when a live worker becomes lost.
-   *
-   * @param address the address of the worker
-   */
-  private void workerLostHandler(Address address) {
-    mWorkerConfigStore.handleNodeLost(address);
-  }
-
-  /**
-   * Updates the config checker when a worker registers with configuration.
-   *
-   * @param address the address of the worker
-   * @param configList the configuration of this worker
-   */
-  private void registerNewWorkerConfHandler(Address address, List<ConfigProperty> configList) {
-    mWorkerConfigStore.registerNewConf(address, configList);
-  }
-
-  /**
-   * Sets the master id. This method should only be called when this master is a standby master.
-   */
-  private void setMasterId() {
-    try {
-      RetryUtils.retry("get master id",
-          () -> mMasterId.set(mMetaMasterClient.getId(mMasterAddress)),
-          ExponentialTimeBoundedRetry.builder()
-              .withMaxDuration(Duration
-                  .ofMillis(Configuration.getMs(PropertyKey.USER_RPC_RETRY_MAX_NUM_RETRY)))
-              .withInitialSleep(Duration.ofMillis(100))
-              .withMaxSleep(Duration.ofSeconds(5))
-              .build());
-    } catch (Exception e) {
-      throw new RuntimeException("Failed to get a master id from leader master: " + e.getMessage());
-    }
-
-    Preconditions.checkNotNull(mMasterId, "mMasterId");
-  }
-
-  /**
-   * Stops the executor service.
-   */
-  private void stopExecutorService() {
-    // Shut down the executor service, interrupting any running threads.
-    if (mExecutorService != null) {
-      try {
-        mExecutorService.shutdownNow();
-        String awaitFailureMessage =
-            "waiting for {} executor service to shut down. Daemons may still be running";
-        try {
-          if (!mExecutorService.awaitTermination(SHUTDOWN_TIMEOUT_MS, TimeUnit.MILLISECONDS)) {
-            LOG.warn("Timed out " + awaitFailureMessage, this.getClass().getSimpleName());
-          }
-        } catch (InterruptedException e) {
-          LOG.warn("Interrupted while " + awaitFailureMessage, this.getClass().getSimpleName());
-        }
-      } finally {
-        mExecutorService = null;
-      }
-    }
-  }
-=======
->>>>>>> 9f5277aa
 }