/*
 * The Alluxio Open Foundation licenses this work under the Apache License, version 2.0
 * (the "License"). You may not use this work except in compliance with the License, which is
 * available at www.apache.org/licenses/LICENSE-2.0
 *
 * This software is distributed on an "AS IS" basis, WITHOUT WARRANTIES OR CONDITIONS OF ANY KIND,
 * either express or implied, as more fully set forth in the License.
 *
 * See the NOTICE file distributed with this work for information regarding copyright ownership.
 */

package alluxio.master.meta;

import alluxio.Constants;
import alluxio.RpcUtils;
import alluxio.exception.AlluxioException;
import alluxio.exception.status.AlluxioStatusException;
import alluxio.thrift.AlluxioTException;
import alluxio.thrift.GetMasterIdTOptions;
import alluxio.thrift.GetMasterIdTResponse;
import alluxio.thrift.GetServiceVersionTOptions;
import alluxio.thrift.GetServiceVersionTResponse;
import alluxio.thrift.MasterAddress;
import alluxio.thrift.MasterHeartbeatTOptions;
import alluxio.thrift.MasterHeartbeatTResponse;
import alluxio.thrift.MetaMasterMasterService;
import alluxio.thrift.RegisterMasterTOptions;
import alluxio.thrift.RegisterMasterTResponse;
import alluxio.wire.ThriftUtils;

import org.slf4j.Logger;
import org.slf4j.LoggerFactory;

import javax.annotation.concurrent.NotThreadSafe;

/**
 * This class is a Thrift handler for meta master RPCs invoked by an Alluxio standby master.
 */
@NotThreadSafe
public final class MetaMasterMasterServiceHandler implements MetaMasterMasterService.Iface {
  private static final Logger LOG = LoggerFactory.getLogger(MetaMasterMasterServiceHandler.class);

  private final MetaMaster mMetaMaster;

  /**
   * Creates a new instance of {@link MetaMasterMasterServiceHandler}.
   *
   * @param metaMaster the Alluxio meta master
   */
  MetaMasterMasterServiceHandler(MetaMaster metaMaster) {
    mMetaMaster = metaMaster;
  }

  @Override
  public GetServiceVersionTResponse getServiceVersion(GetServiceVersionTOptions options) {
    return new GetServiceVersionTResponse(Constants.META_MASTER_CLIENT_SERVICE_VERSION);
  }

  @Override
  public GetMasterIdTResponse getMasterId(final MasterAddress address,
      GetMasterIdTOptions options) throws AlluxioTException {
    return RpcUtils.call(LOG, new RpcUtils.RpcCallable<GetMasterIdTResponse>() {
      @Override
      public GetMasterIdTResponse call() throws AlluxioException {
<<<<<<< HEAD
        return new GetMasterIdTResponse(mMetaMaster.getMasterId(masterHostname));
=======
        return new GetMasterIdTResponse(mMasterProcess
            .getMasterId(ThriftUtils.fromThrift(address)));
>>>>>>> 93bfa5bf
      }

      @Override
      public String toString() {
        return String
            .format("getMasterId: address=%s, options=%s", address, options);
      }
    });
  }

  @Override
  public MasterHeartbeatTResponse masterHeartbeat(final long masterId,
       final MasterHeartbeatTOptions options)
      throws AlluxioTException {
    return RpcUtils.call(LOG, new RpcUtils.RpcCallable<MasterHeartbeatTResponse>() {
      @Override
      public MasterHeartbeatTResponse call() throws AlluxioException {
        return new MasterHeartbeatTResponse(mMetaMaster.masterHeartbeat(masterId));
      }

      @Override
      public String toString() {
        return String.format("masterHeartbeat: masterId=%s, options=%s", masterId, options);
      }
    });
  }

  @Override
  public RegisterMasterTResponse registerMaster(final long masterId,
      RegisterMasterTOptions options) throws AlluxioTException {
    return RpcUtils.call(LOG, new RpcUtils.RpcCallableThrowsIOException<RegisterMasterTResponse>() {
      @Override
      public RegisterMasterTResponse call() throws AlluxioException, AlluxioStatusException {
        mMetaMaster.masterRegister(masterId, options);
        return new RegisterMasterTResponse();
      }

      @Override
      public String toString() {
        return String.format("registerMaster: masterId=%s, options=%s", masterId, options);
      }
    });
  }
}<|MERGE_RESOLUTION|>--- conflicted
+++ resolved
@@ -62,12 +62,8 @@
     return RpcUtils.call(LOG, new RpcUtils.RpcCallable<GetMasterIdTResponse>() {
       @Override
       public GetMasterIdTResponse call() throws AlluxioException {
-<<<<<<< HEAD
-        return new GetMasterIdTResponse(mMetaMaster.getMasterId(masterHostname));
-=======
-        return new GetMasterIdTResponse(mMasterProcess
+        return new GetMasterIdTResponse(mMetaMaster
             .getMasterId(ThriftUtils.fromThrift(address)));
->>>>>>> 93bfa5bf
       }
 
       @Override
