/*
 * The Alluxio Open Foundation licenses this work under the Apache License, version 2.0
 * (the "License"). You may not use this work except in compliance with the License, which is
 * available at www.apache.org/licenses/LICENSE-2.0
 *
 * This software is distributed on an "AS IS" basis, WITHOUT WARRANTIES OR CONDITIONS OF ANY KIND,
 * either express or implied, as more fully set forth in the License.
 *
 * See the NOTICE file distributed with this work for information regarding copyright ownership.
 */

package alluxio.master.meta;

import alluxio.Configuration;
import alluxio.Constants;
import alluxio.PropertyKey;
import alluxio.Server;
import alluxio.clock.SystemClock;
import alluxio.collections.IndexDefinition;
import alluxio.collections.IndexedSet;
import alluxio.exception.ExceptionMessage;
import alluxio.exception.status.NotFoundException;
import alluxio.heartbeat.HeartbeatContext;
import alluxio.heartbeat.HeartbeatExecutor;
import alluxio.heartbeat.HeartbeatThread;
import alluxio.master.AbstractMaster;
import alluxio.master.MasterClientConfig;
import alluxio.master.MasterContext;
import alluxio.master.SafeModeManager;
import alluxio.master.block.BlockMaster;
import alluxio.master.meta.checkconf.ServerConfigurationChecker;
import alluxio.master.meta.checkconf.ServerConfigurationStore;
import alluxio.proto.journal.Journal.JournalEntry;
import alluxio.thrift.MetaCommand;
import alluxio.thrift.MetaMasterClientService;
import alluxio.thrift.MetaMasterMasterService;
import alluxio.thrift.RegisterMasterTOptions;
import alluxio.util.IdUtils;
import alluxio.util.executor.ExecutorServiceFactories;
import alluxio.util.executor.ExecutorServiceFactory;
import alluxio.util.network.NetworkAddressUtils;
import alluxio.wire.Address;
import alluxio.wire.ConfigCheckReport;
import alluxio.wire.ConfigProperty;
import alluxio.wire.Scope;

import com.google.common.collect.ImmutableSet;
import com.google.common.collect.Iterators;
import org.apache.thrift.TProcessor;
import org.slf4j.Logger;
import org.slf4j.LoggerFactory;

import java.io.IOException;
import java.net.InetSocketAddress;
import java.time.Clock;
import java.util.ArrayList;
import java.util.HashMap;
import java.util.Iterator;
import java.util.List;
import java.util.Map;
import java.util.Set;
import java.util.stream.Collectors;

import javax.annotation.concurrent.NotThreadSafe;

/**
 * The default meta master.
 */
@NotThreadSafe
public final class DefaultMetaMaster extends AbstractMaster implements MetaMaster {
  private static final Logger LOG = LoggerFactory.getLogger(DefaultMetaMaster.class);
  private static final Set<Class<? extends Server>> DEPS =
      ImmutableSet.<Class<? extends Server>>of(BlockMaster.class);

  // Master metadata management.
  private static final IndexDefinition<MasterInfo> ID_INDEX =
      new IndexDefinition<MasterInfo>(true) {
        @Override
        public Object getFieldValue(MasterInfo o) {
          return o.getId();
        }
      };

  private static final IndexDefinition<MasterInfo> ADDRESS_INDEX =
      new IndexDefinition<MasterInfo>(true) {
        @Override
        public Object getFieldValue(MasterInfo o) {
          return o.getAddress();
        }
      };

  /** Handle to the block master. */
  private final BlockMaster mBlockMaster;

  /** The clock to use for determining the time. */
  private final Clock mClock = new SystemClock();

  /** The master configuration store. */
  private final ServerConfigurationStore mMasterConfigStore = new ServerConfigurationStore();
  /** The worker configuration store. */
  private final ServerConfigurationStore mWorkerConfigStore = new ServerConfigurationStore();
  /** The server-side configuration checker. */
  private final ServerConfigurationChecker mConfigChecker =
      new ServerConfigurationChecker(mMasterConfigStore, mWorkerConfigStore);

  /** Keeps track of standby masters which are in communication with the leader master. */
  private final IndexedSet<MasterInfo> mMasters =
      new IndexedSet<>(ID_INDEX, ADDRESS_INDEX);
  /** Keeps track of standby masters which are no longer in communication with the leader master. */
  private final IndexedSet<MasterInfo> mLostMasters =
      new IndexedSet<>(ID_INDEX, ADDRESS_INDEX);

  /** The connect address for the rpc server. */
  private final InetSocketAddress mRpcConnectAddress
      = NetworkAddressUtils.getConnectAddress(NetworkAddressUtils.ServiceType.MASTER_RPC);

  /** The manager of safe mode state. */
  private final SafeModeManager mSafeModeManager;

  /** The start time for when the master started serving the RPC server. */
  private final long mStartTimeMs;

  /** The address of this master. */
  private Address mMasterAddress;

  /**
   * Creates a new instance of {@link DefaultMetaMaster}.
   *
   * @param blockMaster a block master handle
   * @param masterContext the context for Alluxio master
   */
  DefaultMetaMaster(BlockMaster blockMaster, MasterContext masterContext) {
    this(blockMaster, masterContext, ExecutorServiceFactories
        .fixedThreadPoolExecutorServiceFactory(Constants.META_MASTER_NAME, 2));
  }

  /**
   * Creates a new instance of {@link DefaultMetaMaster}.
   *
   * @param blockMaster a block master handle
   * @param masterContext the context for Alluxio master
   * @param executorServiceFactory a factory for creating the executor service to use for running
   *        maintenance threads
   */
  DefaultMetaMaster(BlockMaster blockMaster, MasterContext masterContext,
      ExecutorServiceFactory executorServiceFactory) {
    super(masterContext, new SystemClock(), executorServiceFactory);
    mSafeModeManager = masterContext.getSafeModeManager();
    mStartTimeMs = masterContext.getStartTimeMs();
    mMasterAddress = new Address().setHost(Configuration.get(PropertyKey.MASTER_HOSTNAME))
        .setRpcPort(masterContext.getPort());
    mBlockMaster = blockMaster;
    mBlockMaster.registerLostWorkerFoundListener(mWorkerConfigStore::lostNodeFound);
    mBlockMaster.registerWorkerLostListener(mWorkerConfigStore::handleNodeLost);
    mBlockMaster.registerNewWorkerConfListener(mWorkerConfigStore::registerNewConf);
  }

  @Override
  public Map<String, TProcessor> getServices() {
    Map<String, TProcessor> services = new HashMap<>();
    services.put(Constants.META_MASTER_CLIENT_SERVICE_NAME,
        new MetaMasterClientService.Processor<>(new MetaMasterClientServiceHandler(this)));
    services.put(Constants.META_MASTER_MASTER_SERVICE_NAME,
        new MetaMasterMasterService.Processor<>(new MetaMasterMasterServiceHandler(this)));
    return services;
  }

  @Override
  public String getName() {
    return Constants.META_MASTER_NAME;
  }

  @Override
  public Set<Class<? extends Server>> getDependencies() {
    return DEPS;
  }

  @Override
  public void processJournalEntry(JournalEntry entry) throws IOException {
    throw new IOException(ExceptionMessage.UNEXPECTED_JOURNAL_ENTRY.getMessage(entry));
  }

  @Override
  public void resetState() {}

  @Override
  public Iterator<JournalEntry> getJournalEntryIterator() {
    return Iterators.emptyIterator();
  }

  @Override
  public void start(Boolean isPrimary) throws IOException {
    super.start(isPrimary);
    mWorkerConfigStore.reset();
    mMasterConfigStore.reset();
    if (isPrimary) {
      // Add the configuration of the current leader master
      mMasterConfigStore.registerNewConf(mMasterAddress,
          Configuration.getConfiguration(Scope.MASTER));

      // The service that detects lost standby master nodes
      getExecutorService().submit(new HeartbeatThread(
          HeartbeatContext.MASTER_LOST_MASTER_DETECTION,
          new LostMasterDetectionHeartbeatExecutor(),
          (int) Configuration.getMs(PropertyKey.MASTER_MASTER_HEARTBEAT_INTERVAL)));
    } else {
      // Standby master should setup MetaMasterSync to communicate with the leader master
      MetaMasterMasterClient metaMasterClient =
          new MetaMasterMasterClient(MasterClientConfig.defaults());
      getExecutorService().submit(new HeartbeatThread(HeartbeatContext.META_MASTER_SYNC,
          new MetaMasterSync(mMasterAddress, metaMasterClient),
          (int) Configuration.getMs(PropertyKey.MASTER_MASTER_HEARTBEAT_INTERVAL)));
      LOG.info("Standby master with address {} starts sending heartbeat to leader master.",
          mMasterAddress);
    }
  }

  @Override
<<<<<<< HEAD
  public void stop() throws IOException {
    super.stop();
  }

  @Override
  public ConfigCheckReport getConfigCheckReport() {
=======
  public ServerConfigurationChecker.ConfigCheckReport getConfigCheckReport() {
>>>>>>> 3ed73670
    return mConfigChecker.getConfigCheckReport();
  }

  @Override
  public List<ConfigProperty> getConfiguration() {
    List<ConfigProperty> configInfoList = new ArrayList<>();
    String alluxioConfPrefix = "alluxio";
    for (Map.Entry<String, String> entry : Configuration.toMap().entrySet()) {
      String key = entry.getKey();
      if (key.startsWith(alluxioConfPrefix)) {
        PropertyKey propertyKey = PropertyKey.fromString(key);
        String source = Configuration.getFormattedSource(propertyKey);
        configInfoList.add(new ConfigProperty()
            .setName(key).setValue(entry.getValue()).setSource(source));
      }
    }
    return configInfoList;
  }

  @Override
  public long getMasterId(Address address) {
    MasterInfo existingMaster = mMasters.getFirstByField(ADDRESS_INDEX, address);
    if (existingMaster != null) {
      // This master address is already mapped to a master id.
      long oldMasterId = existingMaster.getId();
      LOG.warn("The master {} already exists as id {}.", address, oldMasterId);
      return oldMasterId;
    }

    MasterInfo lostMaster = mLostMasters.getFirstByField(ADDRESS_INDEX, address);
    if (lostMaster != null) {
      // This is one of the lost masters
      mMasterConfigStore.lostNodeFound(lostMaster.getAddress());
      synchronized (lostMaster) {
        final long lostMasterId = lostMaster.getId();
        LOG.warn("A lost master {} has requested its old id {}.", address, lostMasterId);

        // Update the timestamp of the master before it is considered an active master.
        lostMaster.updateLastUpdatedTimeMs();
        mMasters.add(lostMaster);
        mLostMasters.remove(lostMaster);
        return lostMasterId;
      }
    }

    // Generate a new master id.
    long masterId = IdUtils.getRandomNonNegativeLong();
    while (!mMasters.add(new MasterInfo(masterId, address))) {
      masterId = IdUtils.getRandomNonNegativeLong();
    }

    LOG.info("getMasterId(): MasterAddress: {} id: {}", address, masterId);
    return masterId;
  }

  @Override
  public InetSocketAddress getRpcAddress() {
    return mRpcConnectAddress;
  }

  @Override
  public long getStartTimeMs() {
    return mStartTimeMs;
  }

  @Override
  public long getUptimeMs() {
    return System.currentTimeMillis() - mStartTimeMs;
  }

  @Override
  public int getWebPort() {
    return Configuration.getInt(PropertyKey.MASTER_WEB_PORT);
  }

  @Override
  public boolean isInSafeMode() {
    return mSafeModeManager.isInSafeMode();
  }

  @Override
  public MetaCommand masterHeartbeat(long masterId) {
    MasterInfo master = mMasters.getFirstByField(ID_INDEX, masterId);
    if (master == null) {
      LOG.warn("Could not find master id: {} for heartbeat.", masterId);
      return MetaCommand.Register;
    }

    master.updateLastUpdatedTimeMs();
    return MetaCommand.Nothing;
  }

  @Override
  public void masterRegister(long masterId, RegisterMasterTOptions options)
      throws NotFoundException {
    MasterInfo master = mMasters.getFirstByField(ID_INDEX, masterId);
    if (master == null) {
      throw new NotFoundException(ExceptionMessage.NO_MASTER_FOUND.getMessage(masterId));
    }

    master.updateLastUpdatedTimeMs();

    List<ConfigProperty> configList = options.getConfigList().stream()
        .map(ConfigProperty::fromThrift).collect(Collectors.toList());
    mMasterConfigStore.registerNewConf(master.getAddress(), configList);

    LOG.info("registerMaster(): master: {} options: {}", master, options);
  }

  /**
   * Lost master periodic check.
   */
  private final class LostMasterDetectionHeartbeatExecutor implements HeartbeatExecutor {

    /**
     * Constructs a new {@link LostMasterDetectionHeartbeatExecutor}.
     */
    public LostMasterDetectionHeartbeatExecutor() {
    }

    @Override
    public void heartbeat() {
      int masterTimeoutMs =
          (int) Configuration.getMs(PropertyKey.MASTER_HEARTBEAT_TIMEOUT_MS);
      for (MasterInfo master : mMasters) {
        synchronized (master) {
          final long lastUpdate = mClock.millis() - master.getLastUpdatedTimeMs();
          if (lastUpdate > masterTimeoutMs) {
            LOG.error("The master {}({}) timed out after {}ms without a heartbeat!", master.getId(),
                master.getAddress(), lastUpdate);
            mLostMasters.add(master);
            mMasters.remove(master);
            mMasterConfigStore.handleNodeLost(master.getAddress());
          }
        }
      }
    }

    @Override
    public void close() {
      // Nothing to clean up
    }
  }
}<|MERGE_RESOLUTION|>--- conflicted
+++ resolved
@@ -216,16 +216,7 @@
   }
 
   @Override
-<<<<<<< HEAD
-  public void stop() throws IOException {
-    super.stop();
-  }
-
-  @Override
   public ConfigCheckReport getConfigCheckReport() {
-=======
-  public ServerConfigurationChecker.ConfigCheckReport getConfigCheckReport() {
->>>>>>> 3ed73670
     return mConfigChecker.getConfigCheckReport();
   }
 
