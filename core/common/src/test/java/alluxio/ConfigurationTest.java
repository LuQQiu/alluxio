/*
 * The Alluxio Open Foundation licenses this work under the Apache License, version 2.0
 * (the "License"). You may not use this work except in compliance with the License, which is
 * available at www.apache.org/licenses/LICENSE-2.0
 *
 * This software is distributed on an "AS IS" basis, WITHOUT WARRANTIES OR CONDITIONS OF ANY KIND,
 * either express or implied, as more fully set forth in the License.
 *
 * See the NOTICE file distributed with this work for information regarding copyright ownership.
 */

package alluxio;

import com.google.common.collect.ImmutableMap;
import com.google.common.collect.Lists;
import org.junit.After;
import org.junit.Assert;
import org.junit.Rule;
import org.junit.Test;
import org.junit.rules.ExpectedException;

/**
 * Unit tests for the {@link Configuration} class.
 */
public class ConfigurationTest {
  @Rule
  public final ExpectedException mThrown = ExpectedException.none();

  @After
  public void after() {
    ConfigurationTestUtils.resetConfiguration();
  }

  @Test
<<<<<<< HEAD
  public void commonDefaultTest() {
    String alluxioHome = Configuration.get(PropertyKey.HOME);
    Assert.assertNotNull(alluxioHome);
    Assert.assertEquals("/mnt/alluxio_default_home", alluxioHome);

    String ufsAddress = Configuration.get(PropertyKey.UNDERFS_ADDRESS);
    Assert.assertNotNull(ufsAddress);
    Assert.assertEquals(alluxioHome + "/underFSStorage", ufsAddress);

    String value = Configuration.get(PropertyKey.WEB_RESOURCES);
    Assert.assertNotNull(value);
    Assert.assertEquals(alluxioHome + "/core/server/src/main/webapp", value);

    value = Configuration.get(PropertyKey.UNDERFS_HDFS_IMPL);
    Assert.assertNotNull(value);
    Assert.assertEquals("org.apache.hadoop.hdfs.DistributedFileSystem", value);

    value = Configuration.get(PropertyKey.UNDERFS_HDFS_PREFIXES);
    Assert.assertNotNull(value);
    Assert.assertEquals(DEFAULT_HADOOP_UFS_PREFIX, value);

    value = Configuration.get(PropertyKey.UNDERFS_GLUSTERFS_IMPL);
    Assert.assertNotNull(value);
    Assert.assertEquals("org.apache.hadoop.fs.glusterfs.GlusterFileSystem", value);

    boolean booleanValue = Configuration.getBoolean(PropertyKey.ZOOKEEPER_ENABLED);
    Assert.assertFalse(booleanValue);

    booleanValue = Configuration.getBoolean(PropertyKey.IN_TEST_MODE);
    Assert.assertFalse(booleanValue);

    int intValue = Configuration.getInt(PropertyKey.NETWORK_HOST_RESOLUTION_TIMEOUT_MS);
    Assert.assertEquals(Constants.DEFAULT_HOST_RESOLUTION_TIMEOUT_MS, intValue);

    long longBytesValue =
        Configuration.getBytes(PropertyKey.USER_BLOCK_REMOTE_READ_BUFFER_SIZE_BYTES);
    Assert.assertEquals(Constants.MB * 8, longBytesValue);

    longBytesValue = Configuration.getBytes(PropertyKey.NETWORK_THRIFT_FRAME_SIZE_BYTES_MAX);
    Assert.assertEquals(Constants.MB * 16, longBytesValue);

    int maxTry = Configuration.getInt(PropertyKey.ZOOKEEPER_LEADER_INQUIRY_RETRY_COUNT);
    Assert.assertEquals(10, maxTry);
=======
  public void defaultHomeCorrectlyLoaded() {
    String alluxioHome = Configuration.get(Constants.HOME);
    Assert.assertEquals("/mnt/alluxio_default_home", alluxioHome);
>>>>>>> ada278d1
  }

  @Test
<<<<<<< HEAD
  public void masterDefaultTest() {
    String alluxioHome = Configuration.get(PropertyKey.HOME);
    Assert.assertNotNull(alluxioHome);
    Assert.assertEquals("/mnt/alluxio_default_home", alluxioHome);

    String value = Configuration.get(PropertyKey.MASTER_JOURNAL_FOLDER);
    Assert.assertNotNull(value);
    Assert.assertEquals(alluxioHome + "/journal/", value);

    value = Configuration.get(PropertyKey.MASTER_HOSTNAME);
    Assert.assertNotNull(value);
    Assert.assertEquals(NetworkAddressUtils.getLocalHostName(100), value);

    value = Configuration.get(PropertyKey.MASTER_FORMAT_FILE_PREFIX);
    Assert.assertNotNull(value);
    Assert.assertEquals(PropertyKey.FORMAT_FILE_PREFIX, value);

    value = Configuration.get(PropertyKey.MASTER_ADDRESS);
    Assert.assertNotNull(value);

    value = Configuration.get(PropertyKey.MASTER_BIND_HOST);
    Assert.assertNotNull(value);
    Assert.assertEquals(NetworkAddressUtils.WILDCARD_ADDRESS, value);

    int intValue = Configuration.getInt(PropertyKey.MASTER_RPC_PORT);
    Assert.assertEquals(19998, intValue);

    value = Configuration.get(PropertyKey.MASTER_WEB_BIND_HOST);
    Assert.assertNotNull(value);
    Assert.assertEquals(NetworkAddressUtils.WILDCARD_ADDRESS, value);

    intValue = Configuration.getInt(PropertyKey.MASTER_WEB_PORT);
    Assert.assertEquals(19999, intValue);

    intValue = Configuration.getInt(PropertyKey.WEB_THREAD_COUNT);
    Assert.assertEquals(1, intValue);

    intValue = Configuration.getInt(PropertyKey.MASTER_HEARTBEAT_INTERVAL_MS);
    Assert.assertEquals(Constants.SECOND_MS, intValue);

    intValue = Configuration.getInt(PropertyKey.MASTER_WORKER_THREADS_MIN);
    Assert.assertEquals(512, intValue);

    intValue = Configuration.getInt(PropertyKey.MASTER_WORKER_TIMEOUT_MS);
    Assert.assertEquals(300 * Constants.SECOND_MS, intValue);
=======
  public void getInt() {
    Configuration.set("key", "1");
    Assert.assertEquals(1, Configuration.getInt("key"));
>>>>>>> ada278d1
  }

  @Test
<<<<<<< HEAD
  public void workerDefaultTest() {
    String value = Configuration.get(PropertyKey.WORKER_DATA_FOLDER);
    Assert.assertNotNull(value);
    Assert.assertEquals("/alluxioworker/", value);

    value = Configuration.get(PropertyKey.WORKER_BIND_HOST);
    Assert.assertNotNull(value);
    Assert.assertEquals(NetworkAddressUtils.WILDCARD_ADDRESS, value);

    int intValue = Configuration.getInt(PropertyKey.WORKER_RPC_PORT);
    Assert.assertEquals(29998, intValue);

    value = Configuration.get(PropertyKey.WORKER_DATA_BIND_HOST);
    Assert.assertNotNull(value);
    Assert.assertEquals(NetworkAddressUtils.WILDCARD_ADDRESS, value);

    intValue = Configuration.getInt(PropertyKey.WORKER_DATA_PORT);
    Assert.assertEquals(29999, intValue);

    value = Configuration.get(PropertyKey.WORKER_WEB_BIND_HOST);
    Assert.assertNotNull(value);
    Assert.assertEquals(NetworkAddressUtils.WILDCARD_ADDRESS, value);

    intValue = Configuration.getInt(PropertyKey.WORKER_WEB_PORT);
    Assert.assertEquals(30000, intValue);

    intValue = Configuration.getInt(PropertyKey.WORKER_BLOCK_HEARTBEAT_TIMEOUT_MS);
    Assert.assertEquals(10 * Constants.SECOND_MS, intValue);

    intValue = Configuration.getInt(PropertyKey.WORKER_BLOCK_HEARTBEAT_INTERVAL_MS);
    Assert.assertEquals(Constants.SECOND_MS, intValue);

    intValue = Configuration.getInt(PropertyKey.WORKER_WORKER_BLOCK_THREADS_MIN);
    Assert.assertEquals(256, intValue);

    intValue = Configuration.getInt(PropertyKey.WORKER_SESSION_TIMEOUT_MS);
    Assert.assertEquals(10 * Constants.SECOND_MS, intValue);

    intValue = Configuration.getInt(PropertyKey.WORKER_NETWORK_NETTY_BOSS_THREADS);
    Assert.assertEquals(1, intValue);

    intValue = Configuration.getInt(PropertyKey.WORKER_NETWORK_NETTY_WORKER_THREADS);
    Assert.assertEquals(0, intValue);

    long longValue = Configuration.getBytes(PropertyKey.WORKER_MEMORY_SIZE);
    Assert.assertEquals(Constants.GB, longValue);
=======
  public void getMalformedIntThrowsException() {
    Configuration.set("key", "9448367483758473854738"); // bigger than MAX_INT
    mThrown.expect(RuntimeException.class);
    Configuration.getInt("key");
  }

  @Test
  public void getLong() {
    Configuration.set("key", "12345678910"); // bigger than MAX_INT
    Assert.assertEquals(12345678910L, Configuration.getLong("key"));
  }

  @Test
  public void getMalformedLongThrowsException() {
    Configuration.set("key", "999999999999999999999999999999999999"); // bigger than MAX_LONG
    mThrown.expect(RuntimeException.class);
    Configuration.getLong("key");
  }

  @Test
  public void getDouble() {
    Configuration.set("key", "1.1");
    Assert.assertEquals(1.1, Configuration.getDouble("key"), /*tolerance=*/0.0001);
  }

  @Test
  public void getMalformedDoubleThrowsException() {
    Configuration.set("key", "1a");
    mThrown.expect(RuntimeException.class);
    Configuration.getDouble("key");
  }

  @Test
  public void getFloat() {
    Configuration.set("key", "1.1");
    Assert.assertEquals(1.1, Configuration.getFloat("key"), /*tolerance=*/0.0001);
  }

  @Test
  public void getMalformedFloatThrowsException() {
    Configuration.set("key", "1a");
    mThrown.expect(RuntimeException.class);
    Configuration.getFloat("key");
  }

  @Test
  public void getTrueBoolean() {
    Configuration.set("key", "true");
    Assert.assertTrue(Configuration.getBoolean("key"));
  }

  @Test
  public void getTrueBooleanUppercase() {
    Configuration.set("key", "True");
    Assert.assertTrue(Configuration.getBoolean("key"));
  }

  @Test
  public void getTrueBooleanMixcase() {
    Configuration.set("key", "tRuE");
    Assert.assertTrue(Configuration.getBoolean("key"));
  }

  @Test
  public void getFalseBoolean() {
    Configuration.set("key", "false");
    Assert.assertFalse(Configuration.getBoolean("key"));
  }

  @Test
  public void getFalseBooleanUppercase() {
    Configuration.set("key", "False");
    Assert.assertFalse(Configuration.getBoolean("key"));
  }

  @Test
  public void getFalseBooleanMixcase() {
    Configuration.set("key", "fAlSe");
    Assert.assertFalse(Configuration.getBoolean("key"));
  }

  @Test
  public void getMalformedBooleanThrowsException() {
    Configuration.set("key", "x");
    mThrown.expect(RuntimeException.class);
    Configuration.getBoolean("key");
>>>>>>> ada278d1
  }

  @Test
<<<<<<< HEAD
  public void userDefaultTest() {
    int intValue = Configuration.getInt(PropertyKey.USER_FAILED_SPACE_REQUEST_LIMITS);
    Assert.assertEquals(3, intValue);

    intValue = Configuration.getInt(PropertyKey.USER_HEARTBEAT_INTERVAL_MS);
    Assert.assertEquals(Constants.SECOND_MS, intValue);

    long longValue = Configuration.getBytes(PropertyKey.USER_FILE_BUFFER_BYTES);
    Assert.assertEquals(Constants.MB, longValue);

    longValue = Configuration.getBytes(PropertyKey.USER_BLOCK_REMOTE_READ_BUFFER_SIZE_BYTES);
    Assert.assertEquals(8 * Constants.MB, longValue);
=======
  public void getList() {
    Configuration.set("key", "a,b,c");
    Assert.assertEquals(Lists.newArrayList("a", "b", "c"), Configuration.getList("key", ","));
  }

  private static enum TestEnum {
    VALUE
  }

  @Test
  public void getEnum() {
    Configuration.set("key", "VALUE");
    Assert.assertEquals(TestEnum.VALUE, Configuration.getEnum("key", TestEnum.class));
  }

  @Test
  public void getMalformedEnum() {
    Configuration.set("key", "not_a_value");
    mThrown.expect(RuntimeException.class);
    Configuration.getEnum("key", TestEnum.class);
>>>>>>> ada278d1
  }

  @Test
  public void getBytes() {
    Configuration.set("key", "10b");
    Assert.assertEquals(10, Configuration.getBytes("key"));
  }

  @Test
  public void getBytesKb() {
    Configuration.set("key", "10kb");
    Assert.assertEquals(10 * Constants.KB, Configuration.getBytes("key"));
  }

  @Test
  public void getBytesMb() {
    Configuration.set("key", "10mb");
    Assert.assertEquals(10 * Constants.MB, Configuration.getBytes("key"));
  }

  @Test
  public void getBytesGb() {
    Configuration.set("key", "10gb");
    Assert.assertEquals(10 * (long) Constants.GB, Configuration.getBytes("key"));
  }

  @Test
  public void getBytesGbUppercase() {
    Configuration.set("key", "10GB");
    Assert.assertEquals(10 * (long) Constants.GB, Configuration.getBytes("key"));
  }

  @Test
  public void getBytesTb() {
    Configuration.set("key", "10tb");
    Assert.assertEquals(10 * Constants.TB, Configuration.getBytes("key"));
  }

  @Test
  public void getBytespT() {
    Configuration.set("key", "10pb");
    Assert.assertEquals(10 * Constants.PB, Configuration.getBytes("key"));
  }

  @Test
  public void getMalformedBytesThrowsException() {
    Configuration.set("key", "100a");
    mThrown.expect(RuntimeException.class);
    Configuration.getBoolean("key");
  }

  @Test
  public void getClassTest() { // The name getClass is already reserved.
    Configuration.set("key", "java.lang.String");
    Assert.assertEquals(String.class, Configuration.getClass("key"));
  }

  @Test
  public void getMalformedClassThrowsException() {
    Configuration.set("key", "java.util.not.a.class");
    mThrown.expect(RuntimeException.class);
    Configuration.getClass("key");
  }

  @Test
<<<<<<< HEAD
  public void systemVariableSubstitutionSampleTest() {
    // set system properties
    System.setProperty(PropertyKey.MASTER_HOSTNAME, "master");
    System.setProperty(PropertyKey.MASTER_RPC_PORT, "20001");
    System.setProperty(PropertyKey.ZOOKEEPER_ENABLED, "true");

    Configuration.defaultInit();
    String masterAddress = Configuration.get(PropertyKey.MASTER_ADDRESS);
    Assert.assertNotNull(masterAddress);
    Assert.assertEquals("alluxio-ft://master:20001", masterAddress);

    // clear system properties
    System.clearProperty(PropertyKey.MASTER_HOSTNAME);
    System.clearProperty(PropertyKey.MASTER_RPC_PORT);
    System.clearProperty(PropertyKey.ZOOKEEPER_ENABLED);
  }

  /**
   * Tests that an exception is thrown when the {@link PropertyKey#USER_FILE_BUFFER_BYTES}
   * overflows.
   */
  @Test
  public void variableUserFileBufferBytesOverFlowCheckTest() {
    Properties mProperties = new Properties();
    mProperties.put(
        PropertyKey.USER_FILE_BUFFER_BYTES, String.valueOf(Integer.MAX_VALUE + 1) + "B");
    mThrown.expect(IllegalArgumentException.class);
    Configuration.merge(mProperties);
  }

  /**
   * Tests that an exception is thrown when the {@link PropertyKey#USER_FILE_BUFFER_BYTES}
   * overflows.
   */
  @Test
  public void variableUserFileBufferBytesOverFlowCheckTest1() {
    Map<String, String> properties = new LinkedHashMap<>();
    properties.put(PropertyKey.USER_FILE_BUFFER_BYTES, String.valueOf(Integer.MAX_VALUE + 1) + "B");
=======
  public void variableSubstitution() {
    Configuration.merge(ImmutableMap.of(
        "key", "value",
        "substitution", "${key}"));
    String substitution = Configuration.get("substitution");
    Assert.assertEquals("value", substitution);
  }

  @Test
  public void twoVariableSubstitution() {
    Configuration.merge(ImmutableMap.of(
        "key1", "value1",
        "key2", "value2",
        "substitution", "${key1},${key2}"));
    String substitution = Configuration.get("substitution");
    Assert.assertEquals("value1,value2", substitution);
  }

  @Test
  public void recursiveVariableSubstitution() {
    Configuration.merge(ImmutableMap.of(
        "key", "value",
        "substitution1", "${key}",
        "substitution2", "${substitution1}"));
    String substitution2 = Configuration.get("substitution2");
    Assert.assertEquals("value", substitution2);
  }

  @Test
  public void systemVariableSubstitution() throws Exception {
    try (SetAndRestoreSystemProperty c =
        new SetAndRestoreSystemProperty(Constants.MASTER_HOSTNAME, "new_master")) {
      Configuration.defaultInit();
      Assert.assertEquals("new_master", Configuration.get(Constants.MASTER_HOSTNAME));
    }
  }

  @Test
  public void userFileBufferBytesOverFlowException() {
>>>>>>> ada278d1
    mThrown.expect(IllegalArgumentException.class);
    Configuration.set(Constants.USER_FILE_BUFFER_BYTES,
        String.valueOf(Integer.MAX_VALUE + 1) + "B");
  }

<<<<<<< HEAD
  /**
   * Tests that setting the {@link PropertyKey#USER_FILE_BUFFER_BYTES} runs correctly.
   */
  @Test
  public void variableUserFileBufferBytesNormalCheckTest() {
    Properties mProperties = new Properties();
    mProperties.put(PropertyKey.USER_FILE_BUFFER_BYTES , String.valueOf(Integer.MAX_VALUE) + "B");
    Configuration.merge(mProperties);
    Assert.assertEquals(Integer.MAX_VALUE,
        (int) Configuration.getBytes(PropertyKey.USER_FILE_BUFFER_BYTES));
    Configuration.set(PropertyKey.USER_FILE_BUFFER_BYTES, "1GB");
    Assert.assertEquals(
        1073741824, (int) Configuration.getBytes(PropertyKey.USER_FILE_BUFFER_BYTES));
=======
  @Test
  public void setUserFileBufferBytesMaxInteger() {
    Configuration.set(Constants.USER_FILE_BUFFER_BYTES, String.valueOf(Integer.MAX_VALUE) + "B");
    Assert.assertEquals(Integer.MAX_VALUE,
        (int) Configuration.getBytes(Constants.USER_FILE_BUFFER_BYTES));
  }

  @Test
  public void setUserFileBufferBytes1GB() {
    Configuration.set(Constants.USER_FILE_BUFFER_BYTES, "1GB");
    Assert.assertEquals(1073741824, (int) Configuration.getBytes(Constants.USER_FILE_BUFFER_BYTES));
>>>>>>> ada278d1
  }
}<|MERGE_RESOLUTION|>--- conflicted
+++ resolved
@@ -32,160 +32,18 @@
   }
 
   @Test
-<<<<<<< HEAD
-  public void commonDefaultTest() {
+  public void defaultHomeCorrectlyLoaded() {
     String alluxioHome = Configuration.get(PropertyKey.HOME);
-    Assert.assertNotNull(alluxioHome);
     Assert.assertEquals("/mnt/alluxio_default_home", alluxioHome);
-
-    String ufsAddress = Configuration.get(PropertyKey.UNDERFS_ADDRESS);
-    Assert.assertNotNull(ufsAddress);
-    Assert.assertEquals(alluxioHome + "/underFSStorage", ufsAddress);
-
-    String value = Configuration.get(PropertyKey.WEB_RESOURCES);
-    Assert.assertNotNull(value);
-    Assert.assertEquals(alluxioHome + "/core/server/src/main/webapp", value);
-
-    value = Configuration.get(PropertyKey.UNDERFS_HDFS_IMPL);
-    Assert.assertNotNull(value);
-    Assert.assertEquals("org.apache.hadoop.hdfs.DistributedFileSystem", value);
-
-    value = Configuration.get(PropertyKey.UNDERFS_HDFS_PREFIXES);
-    Assert.assertNotNull(value);
-    Assert.assertEquals(DEFAULT_HADOOP_UFS_PREFIX, value);
-
-    value = Configuration.get(PropertyKey.UNDERFS_GLUSTERFS_IMPL);
-    Assert.assertNotNull(value);
-    Assert.assertEquals("org.apache.hadoop.fs.glusterfs.GlusterFileSystem", value);
-
-    boolean booleanValue = Configuration.getBoolean(PropertyKey.ZOOKEEPER_ENABLED);
-    Assert.assertFalse(booleanValue);
-
-    booleanValue = Configuration.getBoolean(PropertyKey.IN_TEST_MODE);
-    Assert.assertFalse(booleanValue);
-
-    int intValue = Configuration.getInt(PropertyKey.NETWORK_HOST_RESOLUTION_TIMEOUT_MS);
-    Assert.assertEquals(Constants.DEFAULT_HOST_RESOLUTION_TIMEOUT_MS, intValue);
-
-    long longBytesValue =
-        Configuration.getBytes(PropertyKey.USER_BLOCK_REMOTE_READ_BUFFER_SIZE_BYTES);
-    Assert.assertEquals(Constants.MB * 8, longBytesValue);
-
-    longBytesValue = Configuration.getBytes(PropertyKey.NETWORK_THRIFT_FRAME_SIZE_BYTES_MAX);
-    Assert.assertEquals(Constants.MB * 16, longBytesValue);
-
-    int maxTry = Configuration.getInt(PropertyKey.ZOOKEEPER_LEADER_INQUIRY_RETRY_COUNT);
-    Assert.assertEquals(10, maxTry);
-=======
-  public void defaultHomeCorrectlyLoaded() {
-    String alluxioHome = Configuration.get(Constants.HOME);
-    Assert.assertEquals("/mnt/alluxio_default_home", alluxioHome);
->>>>>>> ada278d1
-  }
-
-  @Test
-<<<<<<< HEAD
-  public void masterDefaultTest() {
-    String alluxioHome = Configuration.get(PropertyKey.HOME);
-    Assert.assertNotNull(alluxioHome);
-    Assert.assertEquals("/mnt/alluxio_default_home", alluxioHome);
-
-    String value = Configuration.get(PropertyKey.MASTER_JOURNAL_FOLDER);
-    Assert.assertNotNull(value);
-    Assert.assertEquals(alluxioHome + "/journal/", value);
-
-    value = Configuration.get(PropertyKey.MASTER_HOSTNAME);
-    Assert.assertNotNull(value);
-    Assert.assertEquals(NetworkAddressUtils.getLocalHostName(100), value);
-
-    value = Configuration.get(PropertyKey.MASTER_FORMAT_FILE_PREFIX);
-    Assert.assertNotNull(value);
-    Assert.assertEquals(PropertyKey.FORMAT_FILE_PREFIX, value);
-
-    value = Configuration.get(PropertyKey.MASTER_ADDRESS);
-    Assert.assertNotNull(value);
-
-    value = Configuration.get(PropertyKey.MASTER_BIND_HOST);
-    Assert.assertNotNull(value);
-    Assert.assertEquals(NetworkAddressUtils.WILDCARD_ADDRESS, value);
-
-    int intValue = Configuration.getInt(PropertyKey.MASTER_RPC_PORT);
-    Assert.assertEquals(19998, intValue);
-
-    value = Configuration.get(PropertyKey.MASTER_WEB_BIND_HOST);
-    Assert.assertNotNull(value);
-    Assert.assertEquals(NetworkAddressUtils.WILDCARD_ADDRESS, value);
-
-    intValue = Configuration.getInt(PropertyKey.MASTER_WEB_PORT);
-    Assert.assertEquals(19999, intValue);
-
-    intValue = Configuration.getInt(PropertyKey.WEB_THREAD_COUNT);
-    Assert.assertEquals(1, intValue);
-
-    intValue = Configuration.getInt(PropertyKey.MASTER_HEARTBEAT_INTERVAL_MS);
-    Assert.assertEquals(Constants.SECOND_MS, intValue);
-
-    intValue = Configuration.getInt(PropertyKey.MASTER_WORKER_THREADS_MIN);
-    Assert.assertEquals(512, intValue);
-
-    intValue = Configuration.getInt(PropertyKey.MASTER_WORKER_TIMEOUT_MS);
-    Assert.assertEquals(300 * Constants.SECOND_MS, intValue);
-=======
+  }
+
+  @Test
   public void getInt() {
     Configuration.set("key", "1");
     Assert.assertEquals(1, Configuration.getInt("key"));
->>>>>>> ada278d1
-  }
-
-  @Test
-<<<<<<< HEAD
-  public void workerDefaultTest() {
-    String value = Configuration.get(PropertyKey.WORKER_DATA_FOLDER);
-    Assert.assertNotNull(value);
-    Assert.assertEquals("/alluxioworker/", value);
-
-    value = Configuration.get(PropertyKey.WORKER_BIND_HOST);
-    Assert.assertNotNull(value);
-    Assert.assertEquals(NetworkAddressUtils.WILDCARD_ADDRESS, value);
-
-    int intValue = Configuration.getInt(PropertyKey.WORKER_RPC_PORT);
-    Assert.assertEquals(29998, intValue);
-
-    value = Configuration.get(PropertyKey.WORKER_DATA_BIND_HOST);
-    Assert.assertNotNull(value);
-    Assert.assertEquals(NetworkAddressUtils.WILDCARD_ADDRESS, value);
-
-    intValue = Configuration.getInt(PropertyKey.WORKER_DATA_PORT);
-    Assert.assertEquals(29999, intValue);
-
-    value = Configuration.get(PropertyKey.WORKER_WEB_BIND_HOST);
-    Assert.assertNotNull(value);
-    Assert.assertEquals(NetworkAddressUtils.WILDCARD_ADDRESS, value);
-
-    intValue = Configuration.getInt(PropertyKey.WORKER_WEB_PORT);
-    Assert.assertEquals(30000, intValue);
-
-    intValue = Configuration.getInt(PropertyKey.WORKER_BLOCK_HEARTBEAT_TIMEOUT_MS);
-    Assert.assertEquals(10 * Constants.SECOND_MS, intValue);
-
-    intValue = Configuration.getInt(PropertyKey.WORKER_BLOCK_HEARTBEAT_INTERVAL_MS);
-    Assert.assertEquals(Constants.SECOND_MS, intValue);
-
-    intValue = Configuration.getInt(PropertyKey.WORKER_WORKER_BLOCK_THREADS_MIN);
-    Assert.assertEquals(256, intValue);
-
-    intValue = Configuration.getInt(PropertyKey.WORKER_SESSION_TIMEOUT_MS);
-    Assert.assertEquals(10 * Constants.SECOND_MS, intValue);
-
-    intValue = Configuration.getInt(PropertyKey.WORKER_NETWORK_NETTY_BOSS_THREADS);
-    Assert.assertEquals(1, intValue);
-
-    intValue = Configuration.getInt(PropertyKey.WORKER_NETWORK_NETTY_WORKER_THREADS);
-    Assert.assertEquals(0, intValue);
-
-    long longValue = Configuration.getBytes(PropertyKey.WORKER_MEMORY_SIZE);
-    Assert.assertEquals(Constants.GB, longValue);
-=======
+  }
+
+  @Test
   public void getMalformedIntThrowsException() {
     Configuration.set("key", "9448367483758473854738"); // bigger than MAX_INT
     mThrown.expect(RuntimeException.class);
@@ -272,24 +130,9 @@
     Configuration.set("key", "x");
     mThrown.expect(RuntimeException.class);
     Configuration.getBoolean("key");
->>>>>>> ada278d1
-  }
-
-  @Test
-<<<<<<< HEAD
-  public void userDefaultTest() {
-    int intValue = Configuration.getInt(PropertyKey.USER_FAILED_SPACE_REQUEST_LIMITS);
-    Assert.assertEquals(3, intValue);
-
-    intValue = Configuration.getInt(PropertyKey.USER_HEARTBEAT_INTERVAL_MS);
-    Assert.assertEquals(Constants.SECOND_MS, intValue);
-
-    long longValue = Configuration.getBytes(PropertyKey.USER_FILE_BUFFER_BYTES);
-    Assert.assertEquals(Constants.MB, longValue);
-
-    longValue = Configuration.getBytes(PropertyKey.USER_BLOCK_REMOTE_READ_BUFFER_SIZE_BYTES);
-    Assert.assertEquals(8 * Constants.MB, longValue);
-=======
+  }
+
+  @Test
   public void getList() {
     Configuration.set("key", "a,b,c");
     Assert.assertEquals(Lists.newArrayList("a", "b", "c"), Configuration.getList("key", ","));
@@ -310,7 +153,6 @@
     Configuration.set("key", "not_a_value");
     mThrown.expect(RuntimeException.class);
     Configuration.getEnum("key", TestEnum.class);
->>>>>>> ada278d1
   }
 
   @Test
@@ -376,46 +218,6 @@
   }
 
   @Test
-<<<<<<< HEAD
-  public void systemVariableSubstitutionSampleTest() {
-    // set system properties
-    System.setProperty(PropertyKey.MASTER_HOSTNAME, "master");
-    System.setProperty(PropertyKey.MASTER_RPC_PORT, "20001");
-    System.setProperty(PropertyKey.ZOOKEEPER_ENABLED, "true");
-
-    Configuration.defaultInit();
-    String masterAddress = Configuration.get(PropertyKey.MASTER_ADDRESS);
-    Assert.assertNotNull(masterAddress);
-    Assert.assertEquals("alluxio-ft://master:20001", masterAddress);
-
-    // clear system properties
-    System.clearProperty(PropertyKey.MASTER_HOSTNAME);
-    System.clearProperty(PropertyKey.MASTER_RPC_PORT);
-    System.clearProperty(PropertyKey.ZOOKEEPER_ENABLED);
-  }
-
-  /**
-   * Tests that an exception is thrown when the {@link PropertyKey#USER_FILE_BUFFER_BYTES}
-   * overflows.
-   */
-  @Test
-  public void variableUserFileBufferBytesOverFlowCheckTest() {
-    Properties mProperties = new Properties();
-    mProperties.put(
-        PropertyKey.USER_FILE_BUFFER_BYTES, String.valueOf(Integer.MAX_VALUE + 1) + "B");
-    mThrown.expect(IllegalArgumentException.class);
-    Configuration.merge(mProperties);
-  }
-
-  /**
-   * Tests that an exception is thrown when the {@link PropertyKey#USER_FILE_BUFFER_BYTES}
-   * overflows.
-   */
-  @Test
-  public void variableUserFileBufferBytesOverFlowCheckTest1() {
-    Map<String, String> properties = new LinkedHashMap<>();
-    properties.put(PropertyKey.USER_FILE_BUFFER_BYTES, String.valueOf(Integer.MAX_VALUE + 1) + "B");
-=======
   public void variableSubstitution() {
     Configuration.merge(ImmutableMap.of(
         "key", "value",
@@ -447,46 +249,30 @@
   @Test
   public void systemVariableSubstitution() throws Exception {
     try (SetAndRestoreSystemProperty c =
-        new SetAndRestoreSystemProperty(Constants.MASTER_HOSTNAME, "new_master")) {
+        new SetAndRestoreSystemProperty(PropertyKey.MASTER_HOSTNAME, "new_master")) {
       Configuration.defaultInit();
-      Assert.assertEquals("new_master", Configuration.get(Constants.MASTER_HOSTNAME));
+      Assert.assertEquals("new_master", Configuration.get(PropertyKey.MASTER_HOSTNAME));
     }
   }
 
   @Test
   public void userFileBufferBytesOverFlowException() {
->>>>>>> ada278d1
     mThrown.expect(IllegalArgumentException.class);
-    Configuration.set(Constants.USER_FILE_BUFFER_BYTES,
+    Configuration.set(PropertyKey.USER_FILE_BUFFER_BYTES,
         String.valueOf(Integer.MAX_VALUE + 1) + "B");
   }
 
-<<<<<<< HEAD
-  /**
-   * Tests that setting the {@link PropertyKey#USER_FILE_BUFFER_BYTES} runs correctly.
-   */
-  @Test
-  public void variableUserFileBufferBytesNormalCheckTest() {
-    Properties mProperties = new Properties();
-    mProperties.put(PropertyKey.USER_FILE_BUFFER_BYTES , String.valueOf(Integer.MAX_VALUE) + "B");
-    Configuration.merge(mProperties);
+  @Test
+  public void setUserFileBufferBytesMaxInteger() {
+    Configuration.set(PropertyKey.USER_FILE_BUFFER_BYTES, String.valueOf(Integer.MAX_VALUE) + "B");
     Assert.assertEquals(Integer.MAX_VALUE,
         (int) Configuration.getBytes(PropertyKey.USER_FILE_BUFFER_BYTES));
+  }
+
+  @Test
+  public void setUserFileBufferBytes1GB() {
     Configuration.set(PropertyKey.USER_FILE_BUFFER_BYTES, "1GB");
-    Assert.assertEquals(
-        1073741824, (int) Configuration.getBytes(PropertyKey.USER_FILE_BUFFER_BYTES));
-=======
-  @Test
-  public void setUserFileBufferBytesMaxInteger() {
-    Configuration.set(Constants.USER_FILE_BUFFER_BYTES, String.valueOf(Integer.MAX_VALUE) + "B");
-    Assert.assertEquals(Integer.MAX_VALUE,
-        (int) Configuration.getBytes(Constants.USER_FILE_BUFFER_BYTES));
-  }
-
-  @Test
-  public void setUserFileBufferBytes1GB() {
-    Configuration.set(Constants.USER_FILE_BUFFER_BYTES, "1GB");
-    Assert.assertEquals(1073741824, (int) Configuration.getBytes(Constants.USER_FILE_BUFFER_BYTES));
->>>>>>> ada278d1
+    Assert.assertEquals(1073741824,
+        (int) Configuration.getBytes(PropertyKey.USER_FILE_BUFFER_BYTES));
   }
 }