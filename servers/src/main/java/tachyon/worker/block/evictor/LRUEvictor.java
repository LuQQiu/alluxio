--- conflicted
+++ resolved
@@ -44,11 +44,7 @@
   private static final boolean LINKED_HASH_MAP_ACCESS_ORDERED = true;
   private static final boolean UNUSED_MAP_VALUE = true;
 
-<<<<<<< HEAD
   private BlockMetadataManagerView mManagerView;
-=======
-  private final BlockMetadataManager mMetaManager;
->>>>>>> ec0fabd9
 
   /**
    * access-ordered {@link java.util.LinkedHashMap} from blockId to {@link #UNUSED_MAP_VALUE}(just a
@@ -59,55 +55,30 @@
       .synchronizedMap(new LinkedHashMap<Long, Boolean>(LINKED_HASH_MAP_INIT_CAPACITY,
           LINKED_HASH_MAP_INIT_LOAD_FACTOR, LINKED_HASH_MAP_ACCESS_ORDERED));
 
-<<<<<<< HEAD
-  /**
-   * Construct the LRUEvictor with full view
-   *
-   * @param fullview of BlockMetadataManager
-   * @return LRUEvictor constructed
-   */
-  public LRUEvictor(BlockMetadataManagerView fullview) {
-    mManagerView = Preconditions.checkNotNull(fullview);
-
-    // preload existing blocks loaded by StorageDirView to Evictor
+  public LRUEvictor(BlockMetadataManagerView view) {
+    mManagerView = Preconditions.checkNotNull(view);
+
+    // preload existing blocks loaded by StorageDir to Evictor
     for (StorageTierView tierView : mManagerView.getTierViews()) {
       for (StorageDirView dirView : tierView.getDirViews()) {
-        //evictable blocks are all blocks for full view
-        for (BlockMeta blockMeta : dirView.getEvictableBlocks()) {
-          long blockId = blockMeta.getBlockId();
-=======
-  public LRUEvictor(BlockMetadataManager meta) {
-    mMetaManager = Preconditions.checkNotNull(meta);
-
-    // preload existing blocks loaded by StorageDir to Evictor
-    for (StorageTier tier : mMetaManager.getTiers()) {
-      for (StorageDir dir : tier.getStorageDirs()) {
-        for (long blockId : dir.getBlockIds()) {
->>>>>>> ec0fabd9
-          mLRUCache.put(blockId, UNUSED_MAP_VALUE);
-        }
-      }
-    }
-  }
-
-  /**
-   * @return a StorageDir in the range of location that already has availableBytes larger than
+        for (BlockMeta blockMeta : dirView.getEvictableBlocks()) { // all blocks with initial view
+          mLRUCache.put(blockMeta.getBlockId(), UNUSED_MAP_VALUE);
+        }
+      }
+    }
+  }
+
+  /**
+   * @return a StorageDirView in the range of location that already has availableBytes larger than
    *         bytesToBeAvailable, otherwise null
    */
-  private StorageDir selectDirWithRequestedSpace(long bytesToBeAvailable,
+  private StorageDirView selectDirWithRequestedSpace(long bytesToBeAvailable,
       BlockStoreLocation location) throws IOException {
     if (location.equals(BlockStoreLocation.anyTier())) {
-<<<<<<< HEAD
       for (StorageTierView tierView : mManagerView.getTierViews()) {
         for (StorageDirView dirView : tierView.getDirViews()) {
           if (dirView.getAvailableBytes() >= bytesToBeAvailable) {
-            return true;
-=======
-      for (StorageTier tier : mMetaManager.getTiers()) {
-        for (StorageDir dir : tier.getStorageDirs()) {
-          if (dir.getAvailableBytes() >= bytesToBeAvailable) {
-            return dir;
->>>>>>> ec0fabd9
+            return dirView;
           }
         }
       }
@@ -115,73 +86,28 @@
     }
 
     int tierAlias = location.tierAlias();
-<<<<<<< HEAD
     StorageTierView tierView = mManagerView.getTierView(tierAlias);
     if (location.equals(BlockStoreLocation.anyDirInTier(tierAlias))) {
       for (StorageDirView dirView : tierView.getDirViews()) {
         if (dirView.getAvailableBytes() >= bytesToBeAvailable) {
-          return true;
-=======
-    StorageTier tier = mMetaManager.getTier(tierAlias);
-    if (location.equals(BlockStoreLocation.anyDirInTier(tierAlias))) {
-      for (StorageDir dir : tier.getStorageDirs()) {
-        if (dir.getAvailableBytes() >= bytesToBeAvailable) {
-          return dir;
->>>>>>> ec0fabd9
-        }
-      }
-      return null;
-    }
-
-<<<<<<< HEAD
+          return dirView;
+        }
+      }
+      return null;
+    }
+
     StorageDirView dirView = tierView.getDirView(location.dir());
-    return dirView.getAvailableBytes() >= bytesToBeAvailable;
-  }
-
-  @Override
-  public EvictionPlan freeSpaceWithView(long bytesToBeAvailable, BlockStoreLocation location,
-      BlockMetadataManagerView view) throws IOException {
-    mManagerView = view;
-    return freeSpace(bytesToBeAvailable, location);
-  }
-
-  /**
-   * This method should only be accessed by {@link freeSpaceWithView} in this class.
-   * Frees space in the given block store location.
-   * After eviction, at least one StorageDir in the location
-   * has the specific amount of free space after eviction. The location can be a specific
-   * StorageDir, or {@link BlockStoreLocation#anyTier} or {@link BlockStoreLocation#anyDirInTier}.
-   * The view is generated and passed by the calling {@link BlockStore}.
-   *
-   * <P>
-   * This method returns null if Evictor fails to propose a feasible plan to meet the requirement,
-   * or an eviction plan with toMove and toEvict fields to indicate how to free space. If both
-   * toMove and toEvict of the plan are empty, it indicates that Evictor has no actions to take and
-   * the requirement is already met.
-   *
-   * @param availableBytes the amount of free space in bytes to be ensured after eviction
-   * @param location the location in block store
-   * @return an eviction plan (possibly with empty fields) to get the free space, or null if no plan
-   *         is feasible
-   * @throws IOException if given block location is invalid
-   */
-  private EvictionPlan freeSpace(long bytesToBeAvailable, BlockStoreLocation location)
-      throws IOException {
-    List<Pair<Long, BlockStoreLocation>> toMove = new ArrayList<Pair<Long, BlockStoreLocation>>();
-    List<Long> toEvict = new ArrayList<Long>();
-    EvictionPlan plan = null;
-=======
-    StorageDir dir = tier.getDir(location.dir());
-    return (dir.getAvailableBytes() >= bytesToBeAvailable) ? dir : null;
+    return (dirView.getAvailableBytes() >= bytesToBeAvailable) ? dirView : null;
   }
 
   /**
    * A recursive implementation of cascading LRU eviction.
    *
-   * It will try to free space in next tier to transfer blocks there, if the next tier does not have
-   * enough free space to hold the blocks, the next next tier will be tried and so on until the
-   * bottom tier is reached, if blocks can not even be transferred to the bottom tier, they will be
-   * evicted, otherwise, only blocks to be freed in the bottom tier will be evicted.
+   * It will try to free space in next tier view to transfer blocks there, if the next tier view
+   * does not have enough free space to hold the blocks, the next next tier view will be tried and
+   * so on until the bottom tier is reached, if blocks can not even be transferred to the bottom
+   * tier, they will be evicted, otherwise, only blocks to be freed in the bottom tier will be
+   * evicted.
    *
    * this method is only used in {@link #freeSpace(long, tachyon.worker.block.BlockStoreLocation)}
    *
@@ -189,38 +115,33 @@
    * @param location target location to evict blocks from
    * @param plan the plan to be recursively updated, is empty when first called in
    *        {@link #freeSpace(long, tachyon.worker.block.BlockStoreLocation)}
-   * @return the first StorageDir in the range of location to evict/move bytes from, or null if
+   * @return the first StorageDirView in the range of location to evict/move bytes from, or null if
    *         there is no plan
    */
-  private StorageDir cascadingEvict(long bytesToBeAvailable, BlockStoreLocation location,
+  private StorageDirView cascadingEvict(long bytesToBeAvailable, BlockStoreLocation location,
       EvictionPlan plan) throws IOException {
->>>>>>> ec0fabd9
 
     // 1. if bytesToBeAvailable can already be satisfied without eviction, return emtpy plan
-    StorageDir candidateDir = selectDirWithRequestedSpace(bytesToBeAvailable, location);
-    if (candidateDir != null) {
-      return candidateDir;
-    }
-
-    // 2. iterate over blocks in LRU order until we find a dir that is in the range of location and
-    // can satisfy bytesToBeAvailable after evicting its blocks iterated so far
+    StorageDirView candidateDirView = selectDirWithRequestedSpace(bytesToBeAvailable, location);
+    if (candidateDirView != null) {
+      return candidateDirView;
+    }
+
+    // 2. iterate over blocks in LRU order until we find a dir view that is in the range of
+    // location and can satisfy bytesToBeAvailable after evicting its blocks iterated so far
     EvictionDirCandidates dirCandidates = new EvictionDirCandidates();
     Iterator<Map.Entry<Long, Boolean>> it = mLRUCache.entrySet().iterator();
     while (it.hasNext() && dirCandidates.candidateSize() < bytesToBeAvailable) {
       long blockId = it.next().getKey();
       try {
-<<<<<<< HEAD
-        BlockMeta meta = mManagerView.getBlockMeta(blockId); // return null if not evictable
-        if (null != meta) {
-          BlockStoreLocation dirLocation = meta.getBlockLocation();
-          if (dirLocation.belongTo(location)) {
-            dirCandidates.add(meta.getParentDir(), blockId, meta.getBlockSize());
+        BlockMeta block = mManagerView.getBlockMeta(blockId);
+        if (null != block) { // might not present in this view
+          if (block.getBlockLocation().belongTo(location)) {
+            int tierAlias = block.getParentDir().getParentTier().getTierAlias();
+            int dirIndex = block.getParentDir().getDirIndex();
+            dirCandidates.add(mManagerView.getTierView(tierAlias).getDirView(dirIndex),
+                blockId, block.getBlockSize());
           }
-=======
-        BlockMeta block = mMetaManager.getBlockMeta(blockId);
-        if (block.getBlockLocation().belongTo(location)) {
-          dirCandidates.add(block.getParentDir(), blockId, block.getBlockSize());
->>>>>>> ec0fabd9
         }
       } catch (IOException ioe) {
         LOG.warn("Remove block {} from LRU Cache because {}", blockId, ioe);
@@ -228,63 +149,6 @@
       }
     }
 
-<<<<<<< HEAD
-    // enough free space
-    if (dirCandidates.candidateSize() >= bytesToBeAvailable) {
-      // candidate blockIds for eviction from current tier, sorted from less recently used to more
-      // recently used
-      toEvict = dirCandidates.candidateBlocks();
-      // reverse list so that the more recently used blocks are moved to next tier first
-      Collections.reverse(toEvict);
-      // TODO: maybe we should abstract the strategy of moving blocks to lower tier
-      // move as many blocks to next tier as possible
-      List<StorageTierView> tierViewsBelow =
-          mManagerView.getTierViewsBelow(
-              dirCandidates.candidateDir().getParentTier().getTierAlias());
-      for (StorageTierView tierView : tierViewsBelow) {
-        for (StorageDirView dirView : tierView.getDirViews()) {
-          BlockStoreLocation dest = dirView.toBlockStoreLocation();
-          Iterator<Long> blocks = toEvict.iterator();
-          long remainBytes = dirView.getAvailableBytes();
-          while (blocks.hasNext() && remainBytes >= 0) {
-            long blockId = blocks.next();
-            BlockMeta blockMeta = mManagerView.getBlockMeta(blockId);
-            assert (blockMeta != null); // sanity check;
-            long blockSize = blockMeta.getBlockSize();
-            if (blockSize <= remainBytes) {
-              // the block can be moved to the dir
-              toMove.add(new Pair<Long, BlockStoreLocation>(blockId, dest));
-              blocks.remove();
-              remainBytes -= blockSize;
-            }
-          }
-        }
-      }
-
-      // assure all blocks are in the store, if not, remove from plan and lru cache
-      long toFree = 0L;
-      Iterator<Pair<Long, BlockStoreLocation>> moveIt = toMove.iterator();
-      while (moveIt.hasNext()) {
-        long id = moveIt.next().getFirst();
-        if (!mManagerView.isBlockEvictable(id)) {
-          mLRUCache.remove(id);
-          moveIt.remove();
-        } else {
-          toFree += mManagerView.getBlockMeta(id).getBlockSize();
-        }
-      }
-      Iterator<Long> evictIt = toEvict.iterator();
-      while (evictIt.hasNext()) {
-        long id = evictIt.next();
-        if (!mManagerView.isBlockEvictable(id)) {
-          mLRUCache.remove(id);
-          evictIt.remove();
-        } else {
-          BlockMeta blockMeta = mManagerView.getBlockMeta(id);
-          assert (blockMeta != null); // sanity check;
-          toFree += blockMeta.getBlockSize();
-        }
-=======
     // 3. have no eviction plan
     if (dirCandidates.candidateSize() < bytesToBeAvailable) {
       return null;
@@ -292,16 +156,16 @@
 
     // 4. cascading eviction: try to free space in next tier to move candidate blocks there, evict
     // blocks only when it can not be moved to next tiers
-    candidateDir = dirCandidates.candidateDir();
+    candidateDirView = dirCandidates.candidateDir();
     List<Long> candidateBlocks = dirCandidates.candidateBlocks();
-    List<StorageTier> tiersBelow =
-        mMetaManager.getTiersBelow(candidateDir.getParentTier().getTierAlias());
+    List<StorageTierView> tierViewsBelow =
+        mManagerView.getTierViewsBelow(candidateDirView.getParentTierView().getTierViewAlias());
     // find a dir in below tiers to transfer blocks there, from top tier to bottom tier
-    StorageDir candidateNextDir = null;
-    for (StorageTier tier : tiersBelow) {
+    StorageDirView candidateNextDir = null;
+    for (StorageTierView tierView : tierViewsBelow) {
       candidateNextDir =
           cascadingEvict(dirCandidates.candidateSize(),
-              BlockStoreLocation.anyDirInTier(tier.getTierAlias()), plan);
+              BlockStoreLocation.anyDirInTier(tierView.getTierViewAlias()), plan);
       if (candidateNextDir != null) {
         break;
       }
@@ -313,19 +177,45 @@
       BlockStoreLocation dest = candidateNextDir.toBlockStoreLocation();
       for (long block : candidateBlocks) {
         plan.toMove().add(new Pair<Long, BlockStoreLocation>(block, dest));
->>>>>>> ec0fabd9
-      }
-    }
-    return candidateDir;
-  }
-
-  @Override
-  public EvictionPlan freeSpace(long bytesToBeAvailable, BlockStoreLocation location)
+      }
+    }
+    return candidateDirView;
+  }
+
+
+  @Override
+  public EvictionPlan freeSpaceWithView(long bytesToBeAvailable, BlockStoreLocation location,
+      BlockMetadataManagerView view) throws IOException {
+    mManagerView = view;
+    return freeSpace(bytesToBeAvailable, location);
+  }
+
+  /**
+   * This method should only be accessed by {@link freeSpaceWithView} in this class.
+   * Frees space in the given block store location.
+   * After eviction, at least one StorageDir in the location
+   * has the specific amount of free space after eviction. The location can be a specific
+   * StorageDir, or {@link BlockStoreLocation#anyTier} or {@link BlockStoreLocation#anyDirInTier}.
+   * The view is generated and passed by the calling {@link BlockStore}.
+   *
+   * <P>
+   * This method returns null if Evictor fails to propose a feasible plan to meet the requirement,
+   * or an eviction plan with toMove and toEvict fields to indicate how to free space. If both
+   * toMove and toEvict of the plan are empty, it indicates that Evictor has no actions to take and
+   * the requirement is already met.
+   *
+   * @param availableBytes the amount of free space in bytes to be ensured after eviction
+   * @param location the location in block store
+   * @return an eviction plan (possibly with empty fields) to get the free space, or null if no plan
+   *         is feasible
+   * @throws IOException if given block location is invalid
+   */
+  private EvictionPlan freeSpace(long bytesToBeAvailable, BlockStoreLocation location)
       throws IOException {
     List<Pair<Long, BlockStoreLocation>> toMove = new ArrayList<Pair<Long, BlockStoreLocation>>();
     List<Long> toEvict = new ArrayList<Long>();
     EvictionPlan plan = new EvictionPlan(toMove, toEvict);
-    StorageDir candidateDir = cascadingEvict(bytesToBeAvailable, location, plan);
+    StorageDirView candidateDir = cascadingEvict(bytesToBeAvailable, location, plan);
 
     if (candidateDir == null) {
       return null;
@@ -334,16 +224,11 @@
       return plan;
     }
 
-<<<<<<< HEAD
-      // reassure the plan is feasible
-      if (mManagerView.getAvailableBytes(location) + toFree >= bytesToBeAvailable) {
-        plan = new EvictionPlan(toMove, toEvict);
-=======
     // assure all blocks are in the store, if not, remove from plan and lru cache
     Iterator<Pair<Long, BlockStoreLocation>> moveIt = plan.toMove().iterator();
     while (moveIt.hasNext()) {
       long id = moveIt.next().getFirst();
-      if (!mMetaManager.hasBlockMeta(id)) {
+      if (null == mManagerView.getBlockMeta(id)) {
         mLRUCache.remove(id);
         moveIt.remove();
       }
@@ -351,14 +236,13 @@
     Iterator<Long> evictIt = plan.toEvict().iterator();
     while (evictIt.hasNext()) {
       long id = evictIt.next();
-      if (!mMetaManager.hasBlockMeta(id)) {
+      if (null == mManagerView.getBlockMeta(id)) {
         mLRUCache.remove(id);
         evictIt.remove();
->>>>>>> ec0fabd9
-      }
-    }
-
-    return EvictorUtils.legalCascadingPlan(bytesToBeAvailable, plan, mMetaManager) ? plan : null;
+      }
+    }
+
+    return EvictorUtils.legalCascadingPlan(bytesToBeAvailable, plan, mManagerView) ? plan : null;
   }
 
   @Override
