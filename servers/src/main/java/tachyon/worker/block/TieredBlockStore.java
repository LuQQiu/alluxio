/*
 * Licensed to the University of California, Berkeley under one or more contributor license
 * agreements. See the NOTICE file distributed with this work for additional information regarding
 * copyright ownership. The ASF licenses this file to You under the Apache License, Version 2.0 (the
 * "License"); you may not use this file except in compliance with the License. You may obtain a
 * copy of the License at
 *
 * http://www.apache.org/licenses/LICENSE-2.0
 *
 * Unless required by applicable law or agreed to in writing, software distributed under the License
 * is distributed on an "AS IS" BASIS, WITHOUT WARRANTIES OR CONDITIONS OF ANY KIND, either express
 * or implied. See the License for the specific language governing permissions and limitations under
 * the License.
 */

package tachyon.worker.block;

import java.io.File;
import java.io.IOException;
import java.util.ArrayList;
import java.util.Collections;
import java.util.HashMap;
import java.util.HashSet;
import java.util.List;
import java.util.Map;
import java.util.Set;
import java.util.concurrent.locks.Lock;
import java.util.concurrent.locks.ReentrantReadWriteLock;

import org.slf4j.Logger;
import org.slf4j.LoggerFactory;

import com.google.common.base.Preconditions;
import com.google.common.base.Throwables;

import tachyon.Constants;
import tachyon.Pair;
import tachyon.conf.TachyonConf;
import tachyon.exception.AlreadyExistsException;
import tachyon.exception.ExceptionMessage;
import tachyon.exception.InvalidStateException;
import tachyon.exception.NotFoundException;
import tachyon.exception.OutOfSpaceException;
import tachyon.util.io.FileUtils;
import tachyon.util.io.PathUtils;
import tachyon.worker.WorkerContext;
import tachyon.worker.block.allocator.Allocator;
import tachyon.worker.block.evictor.BlockTransferInfo;
import tachyon.worker.block.evictor.EvictionPlan;
import tachyon.worker.block.evictor.Evictor;
import tachyon.worker.block.io.BlockReader;
import tachyon.worker.block.io.BlockWriter;
import tachyon.worker.block.io.LocalFileBlockReader;
import tachyon.worker.block.io.LocalFileBlockWriter;
import tachyon.worker.block.meta.BlockMeta;
import tachyon.worker.block.meta.StorageDir;
import tachyon.worker.block.meta.StorageDirView;
import tachyon.worker.block.meta.StorageTier;
import tachyon.worker.block.meta.TempBlockMeta;

/**
 * This class represents an object store that manages all the blocks in the local tiered storage.
 * This store exposes simple public APIs to operate blocks. Inside this store, it creates an
 * Allocator to decide where to put a new block, an Evictor to decide where to evict a stale block,
 * a BlockMetadataManager to maintain the status of the tiered storage, and a LockManager to
 * coordinate read/write on the same block.
 * <p>
 * This class is thread-safe, using the following lock hierarchy to ensure thread-safety:
 * <ul>
 * <li>Any block-level operation (e.g., read, move or remove) on an existing block must acquire a
 * block lock for this block via {@link TieredBlockStore#mLockManager}. This block lock is a
 * read/write lock, guarding both the metadata operations and the following I/O on this block. It
 * coordinates different threads (clients) when accessing the same block concurrently.</li>
 * <li>Any metadata operation (read or write) must go through {@link TieredBlockStore#mMetaManager}
 * and guarded by {@link TieredBlockStore#mMetadataLock}. This is also a read/write lock and
 * coordinates different threads (clients) when accessing the shared data structure for metadata.
 * </li>
 * <li>Method {@link #createBlockMeta} does not acquire the block lock, because it only creates a
 * temp block which is only visible to its writer before committed (thus no concurrent access).</li>
 * <li>Eviction is done in {@link #freeSpaceInternal} and it is on the basis of best effort. For
 * operations that may trigger this eviction (e.g., move, create, requestSpace), retry is used</li>
 * </ul>
 */
public final class TieredBlockStore implements BlockStore {
  private static final Logger LOG = LoggerFactory.getLogger(Constants.LOGGER_TYPE);
  // TODO: change maxRetry to be configurable.
  private static final int MAX_RETRIES = 3;

  private final TachyonConf mTachyonConf;
  private final BlockMetadataManager mMetaManager;
  private final BlockLockManager mLockManager;
  private final Allocator mAllocator;
  private final Evictor mEvictor;
  private final List<BlockStoreEventListener> mBlockStoreEventListeners =
      new ArrayList<BlockStoreEventListener>();
  /** A set of pinned inodes fetched from the master */
  private final Set<Long> mPinnedInodes = new HashSet<Long>();
  /** Lock to guard metadata operations */
  private final ReentrantReadWriteLock mMetadataLock = new ReentrantReadWriteLock();
  /** ReadLock provided by {@link #mMetadataReadLock} to guard metadata read operations */
  private final Lock mMetadataReadLock = mMetadataLock.readLock();
  /** WriteLock provided by {@link #mMetadataReadLock} to guard metadata write operations */
  private final Lock mMetadataWriteLock = mMetadataLock.writeLock();

  public TieredBlockStore() {
    mTachyonConf = WorkerContext.getConf();
    mMetaManager = BlockMetadataManager.newBlockMetadataManager();
    mLockManager = new BlockLockManager();

    BlockMetadataManagerView initManagerView = new BlockMetadataManagerView(mMetaManager,
        Collections.<Long>emptySet(), Collections.<Long>emptySet());
    mAllocator = Allocator.Factory.createAllocator(mTachyonConf, initManagerView);
    if (mAllocator instanceof BlockStoreEventListener) {
      registerBlockStoreEventListener((BlockStoreEventListener) mAllocator);
    }

    initManagerView = new BlockMetadataManagerView(mMetaManager, Collections.<Long>emptySet(),
        Collections.<Long>emptySet());
    mEvictor = Evictor.Factory.createEvictor(mTachyonConf, initManagerView, mAllocator);
    if (mEvictor instanceof BlockStoreEventListener) {
      registerBlockStoreEventListener((BlockStoreEventListener) mEvictor);
    }
  }

  @Override
  public long lockBlock(long sessionId, long blockId) throws NotFoundException {
    long lockId = mLockManager.lockBlock(sessionId, blockId, BlockLockType.READ);
    mMetadataReadLock.lock();
    boolean hasBlock = mMetaManager.hasBlockMeta(blockId);
    mMetadataReadLock.unlock();
    if (hasBlock) {
      return lockId;
    }
    mLockManager.unlockBlock(lockId);
    throw new NotFoundException(ExceptionMessage.LOCK_RECORD_NOT_FOUND_FOR_BLOCK_AND_SESSION,
        blockId, sessionId);
  }

  @Override
  public void unlockBlock(long lockId) throws NotFoundException {
    mLockManager.unlockBlock(lockId);
  }

  @Override
  public void unlockBlock(long sessionId, long blockId) throws NotFoundException {
    mLockManager.unlockBlock(sessionId, blockId);
  }

  @Override
  public BlockWriter getBlockWriter(long sessionId, long blockId) throws NotFoundException,
      IOException {
    // NOTE: a temp block is supposed to only be visible by its own writer, unnecessary to acquire
    // block lock here since no sharing
    // TODO: handle the case where multiple writers compete for the same block
    mMetadataReadLock.lock();
    try {
      TempBlockMeta tempBlockMeta = mMetaManager.getTempBlockMeta(blockId);
      return new LocalFileBlockWriter(tempBlockMeta);
    } finally {
      mMetadataReadLock.unlock();
    }
  }

  @Override
  public BlockReader getBlockReader(long sessionId, long blockId, long lockId)
      throws NotFoundException, InvalidStateException, IOException {
    mLockManager.validateLock(sessionId, blockId, lockId);
    mMetadataReadLock.lock();
    try {
      BlockMeta blockMeta = mMetaManager.getBlockMeta(blockId);
      return new LocalFileBlockReader(blockMeta);
    } finally {
      mMetadataReadLock.unlock();
    }
  }

  @Override
  public TempBlockMeta createBlockMeta(long sessionId, long blockId, BlockStoreLocation location,
      long initialBlockSize) throws AlreadyExistsException, OutOfSpaceException, NotFoundException,
      IOException {
    for (int i = 0; i < MAX_RETRIES + 1; i ++) {
      TempBlockMeta tempBlockMeta =
          createBlockMetaInternal(sessionId, blockId, location, initialBlockSize, true);
      if (tempBlockMeta != null) {
        return tempBlockMeta;
      }
      if (i < MAX_RETRIES) {
        // Failed to create a temp block, so trigger Evictor to make some space.
        // NOTE: a successful {@link freeSpaceInternal} here does not ensure the subsequent
        // allocation also successful, because these two operations are not atomic.
        freeSpaceInternal(sessionId, initialBlockSize, location);
      }
    }
    // TODO: we are probably seeing a rare transient failure, maybe define and throw some other
    // types of exception to indicate this case.
    throw new OutOfSpaceException(ExceptionMessage.NO_SPACE_FOR_BLOCK_ALLOCATION, initialBlockSize,
        MAX_RETRIES, blockId);
  }

  // TODO: make this method to return a snapshot
  @Override
  public BlockMeta getVolatileBlockMeta(long blockId) throws NotFoundException {
    mMetadataReadLock.lock();
    try {
      return mMetaManager.getBlockMeta(blockId);
    } finally {
      mMetadataReadLock.unlock();
    }
  }

  @Override
  public BlockMeta getBlockMeta(long sessionId, long blockId, long lockId) throws NotFoundException,
      InvalidStateException {
    mLockManager.validateLock(sessionId, blockId, lockId);
    mMetadataReadLock.lock();
    try {
      return mMetaManager.getBlockMeta(blockId);
    } finally {
      mMetadataReadLock.unlock();
    }
  }

  @Override
  public void commitBlock(long sessionId, long blockId) throws AlreadyExistsException,
      InvalidStateException, NotFoundException, IOException {
    BlockStoreLocation loc = commitBlockInternal(sessionId, blockId);
    synchronized (mBlockStoreEventListeners) {
      for (BlockStoreEventListener listener : mBlockStoreEventListeners) {
        listener.onCommitBlock(sessionId, blockId, loc);
      }
    }
  }

  @Override
  public void abortBlock(long sessionId, long blockId) throws AlreadyExistsException,
      NotFoundException, InvalidStateException, IOException {
    abortBlockInternal(sessionId, blockId);
    synchronized (mBlockStoreEventListeners) {
      for (BlockStoreEventListener listener : mBlockStoreEventListeners) {
        listener.onAbortBlock(sessionId, blockId);
      }
    }
  }

  @Override
  public void requestSpace(long sessionId, long blockId, long additionalBytes)
      throws NotFoundException, OutOfSpaceException, IOException {
    for (int i = 0; i < MAX_RETRIES + 1; i ++) {
      Pair<Boolean, BlockStoreLocation> requestResult =
          requestSpaceInternal(blockId, additionalBytes);
      if (requestResult.getFirst()) {
        return;
      }
      if (i < MAX_RETRIES) {
        freeSpaceInternal(sessionId, additionalBytes, requestResult.getSecond());
      }
    }
    throw new OutOfSpaceException(ExceptionMessage.NO_SPACE_FOR_BLOCK_ALLOCATION, additionalBytes,
        MAX_RETRIES, blockId);
  }

  @Override
  public void moveBlock(long sessionId, long blockId, BlockStoreLocation newLocation)
      throws NotFoundException, AlreadyExistsException, InvalidStateException, OutOfSpaceException,
      IOException {
    moveBlock(sessionId, blockId, BlockStoreLocation.anyTier(), newLocation);
  }

  @Override
  public void moveBlock(long sessionId, long blockId, BlockStoreLocation oldLocation,
      BlockStoreLocation newLocation) throws NotFoundException, AlreadyExistsException,
      InvalidStateException, OutOfSpaceException, IOException {
    for (int i = 0; i < MAX_RETRIES + 1; i ++) {
      MoveBlockResult moveResult = moveBlockInternal(sessionId, blockId, oldLocation, newLocation);
      if (moveResult.success()) {
        synchronized (mBlockStoreEventListeners) {
          for (BlockStoreEventListener listener : mBlockStoreEventListeners) {
            listener.onMoveBlockByClient(sessionId, blockId, moveResult.srcLocation(),
                moveResult.dstLocation());
          }
        }
        return;
      }
      if (i < MAX_RETRIES) {
        freeSpaceInternal(sessionId, moveResult.blockSize(), newLocation);
      }
    }
    throw new OutOfSpaceException(ExceptionMessage.NO_SPACE_FOR_BLOCK_MOVE, newLocation, blockId,
        MAX_RETRIES);
  }

  @Override
  public void removeBlock(long sessionId, long blockId) throws InvalidStateException,
      NotFoundException, IOException {
    removeBlockInternal(sessionId, blockId, BlockStoreLocation.anyTier());
  }

  @Override
  public void removeBlock(long sessionId, long blockId, BlockStoreLocation location)
      throws InvalidStateException, NotFoundException, IOException {
    removeBlockInternal(sessionId, blockId, location);
    synchronized (mBlockStoreEventListeners) {
      for (BlockStoreEventListener listener : mBlockStoreEventListeners) {
        listener.onRemoveBlockByClient(sessionId, blockId);
      }
    }
  }

  @Override
  public void accessBlock(long sessionId, long blockId) throws NotFoundException {
    mMetadataReadLock.lock();
    boolean hasBlock = mMetaManager.hasBlockMeta(blockId);
    mMetadataReadLock.unlock();
    if (!hasBlock) {
      throw new NotFoundException(ExceptionMessage.NO_BLOCK_ID_FOUND, blockId);
    }
    synchronized (mBlockStoreEventListeners) {
      for (BlockStoreEventListener listener : mBlockStoreEventListeners) {
        listener.onAccessBlock(sessionId, blockId);
      }
    }
  }

  @Override
  public void freeSpace(long sessionId, long availableBytes, BlockStoreLocation location)
      throws NotFoundException, OutOfSpaceException, IOException, AlreadyExistsException {
    // TODO: consider whether to retry here
    freeSpaceInternal(sessionId, availableBytes, location);
  }

  @Override
  public void cleanupSession(long sessionId) {
    // Release all locks the session is holding.
    mLockManager.cleanupSession(sessionId);

    // Collect a list of temp blocks the given session owns and abort all of them with best effort
    List<TempBlockMeta> tempBlocksToRemove;
    mMetadataReadLock.lock();
    try {
      tempBlocksToRemove = mMetaManager.getSessionTempBlocks(sessionId);
    } finally {
      mMetadataReadLock.unlock();
    }
    for (TempBlockMeta tempBlockMeta : tempBlocksToRemove) {
      try {
        abortBlockInternal(sessionId, tempBlockMeta.getBlockId());
      } catch (Exception e) {
        LOG.error("Failed to cleanup tempBlock " + tempBlockMeta.getBlockId() + " due to "
            + e.getMessage());
      }
    }

    // A session may create multiple temporary directories for temp blocks, in different StorageTier
    // and StorageDir. Go through all the storage directories and delete the session folders which
    // should be empty
    for (StorageTier tier : mMetaManager.getTiers()) {
      for (StorageDir dir : tier.getStorageDirs()) {
        String sessionFolderPath = PathUtils.concatPath(dir.getDirPath(), sessionId);
        try {
          if (new File(sessionFolderPath).exists()) {
            FileUtils.delete(sessionFolderPath);
          }
        } catch (IOException ioe) {
          // This error means we could not delete the directory but should not affect the
          // correctness of the method since the data has already been deleted. It is not
          // necessary to throw an exception here.
          LOG.error("Failed to clean up session: {} with directory: {}", sessionId,
              sessionFolderPath);
        }
      }
    }
  }

  @Override
  public boolean hasBlockMeta(long blockId) {
    mMetadataReadLock.lock();
    boolean hasBlock = mMetaManager.hasBlockMeta(blockId);
    mMetadataReadLock.unlock();
    return hasBlock;
  }

  @Override
  public BlockStoreMeta getBlockStoreMeta() {
    mMetadataReadLock.lock();
    BlockStoreMeta storeMeta = mMetaManager.getBlockStoreMeta();
    mMetadataReadLock.unlock();
    return storeMeta;
  }

  @Override
  public void registerBlockStoreEventListener(BlockStoreEventListener listener) {
    synchronized (mBlockStoreEventListeners) {
      mBlockStoreEventListeners.add(listener);
    }
  }

  /**
   * Checks if a blockId is available for a new temp block. This method must be enclosed by
   * {@link #mMetadataLock}.
   *
   * @param blockId the ID of block
   * @throws AlreadyExistsException if blockId already exists
   */
  private void checkTempBlockIdAvailable(long blockId) throws AlreadyExistsException {
    if (mMetaManager.hasTempBlockMeta(blockId)) {
      throw new AlreadyExistsException(ExceptionMessage.TEMP_BLOCK_ID_EXISTS, blockId);
    }
    if (mMetaManager.hasBlockMeta(blockId)) {
      throw new AlreadyExistsException(ExceptionMessage.TEMP_BLOCK_ID_COMMITTED, blockId);
    }
  }

  /**
   * Checks if blockId is a temporary block and owned by sessionId. This method must be enclosed by
   * {@link #mMetadataLock}.
   *
   * @param sessionId the ID of session
   * @param blockId the ID of block
   * @throws NotFoundException if blockId can not be found in temporary blocks
   * @throws AlreadyExistsException if blockId already exists in committed blocks
   * @throws InvalidStateException if blockId is not owned by sessionId
   */
  private void checkTempBlockOwnedBySession(long sessionId, long blockId) throws NotFoundException,
      AlreadyExistsException, InvalidStateException {
    if (mMetaManager.hasBlockMeta(blockId)) {
      throw new AlreadyExistsException(ExceptionMessage.TEMP_BLOCK_ID_COMMITTED, blockId);
    }
    TempBlockMeta tempBlockMeta = mMetaManager.getTempBlockMeta(blockId);
    long ownerSessionId = tempBlockMeta.getSessionId();
    if (ownerSessionId != sessionId) {
      throw new InvalidStateException(ExceptionMessage.BLOCK_ID_FOR_DIFFERENT_SESSION, blockId,
          ownerSessionId, sessionId);
    }
  }

  /**
   * Aborts a temp block.
   *
   * @param sessionId the ID of session
   * @param blockId the ID of block
   * @throws NotFoundException if blockId can not be found in temporary blocks
   * @throws AlreadyExistsException if blockId already exists in committed blocks
   * @throws InvalidStateException if blockId is not owned by sessionId
   * @throws IOException if I/O errors occur when deleting the block file
   */
  private void abortBlockInternal(long sessionId, long blockId) throws NotFoundException,
      AlreadyExistsException, InvalidStateException, IOException {
    long lockId = mLockManager.lockBlock(sessionId, blockId, BlockLockType.WRITE);
    try {
      String path;
      TempBlockMeta tempBlockMeta;
      mMetadataReadLock.lock();
      try {
        checkTempBlockOwnedBySession(sessionId, blockId);
        tempBlockMeta = mMetaManager.getTempBlockMeta(blockId);
        path = tempBlockMeta.getPath();
      } finally {
        mMetadataReadLock.unlock();
      }

      // Heavy IO is guarded by block lock but not metadata lock. This may throw IOException.
      FileUtils.delete(path);

      mMetadataWriteLock.lock();
      try {
        mMetaManager.abortTempBlockMeta(tempBlockMeta);
      } catch (NotFoundException nfe) {
        throw Throwables.propagate(nfe); // We shall never reach here
      } finally {
        mMetadataWriteLock.unlock();
      }
    } finally {
      mLockManager.unlockBlock(lockId);
    }
  }

  /**
   * Commits a temp block.
   *
   * @param sessionId the ID of session
   * @param blockId the ID of block
   * @throws NotFoundException if blockId can not be found in temporary blocks
   * @throws AlreadyExistsException if blockId already exists in committed blocks
   * @throws InvalidStateException if blockId is not owned by sessionId
   * @throws IOException if I/O errors occur when deleting the block file
   * @return destination location to move the block
   */
  private BlockStoreLocation commitBlockInternal(long sessionId, long blockId)
      throws AlreadyExistsException, InvalidStateException, NotFoundException, IOException {
    long lockId = mLockManager.lockBlock(sessionId, blockId, BlockLockType.WRITE);
    try {
      // When committing TempBlockMeta, the final BlockMeta calculates the block size according to
      // the actual file size of this TempBlockMeta. Therefore, commitTempBlockMeta must happen
      // after moving actual block file to its committed path.
      BlockStoreLocation loc;
      String srcPath;
      String dstPath;
      TempBlockMeta tempBlockMeta;
      mMetadataReadLock.lock();
      try {
        checkTempBlockOwnedBySession(sessionId, blockId);
        tempBlockMeta = mMetaManager.getTempBlockMeta(blockId);
        srcPath = tempBlockMeta.getPath();
        dstPath = tempBlockMeta.getCommitPath();
        loc = tempBlockMeta.getBlockLocation();
      } finally {
        mMetadataReadLock.unlock();
      }

      // Heavy IO is guarded by block lock but not metadata lock. This may throw IOException.
      FileUtils.move(srcPath, dstPath);

      mMetadataWriteLock.lock();
      try {
        mMetaManager.commitTempBlockMeta(tempBlockMeta);
      } catch (AlreadyExistsException aee) {
        throw Throwables.propagate(aee); // we shall never reach here
      } catch (NotFoundException nfe) {
        throw Throwables.propagate(nfe); // we shall never reach here
      } catch (OutOfSpaceException ose) {
        throw Throwables.propagate(ose); // we shall never reach here
      } finally {
        mMetadataWriteLock.unlock();
      }
      return loc;
    } finally {
      mLockManager.unlockBlock(lockId);
    }
  }

  /**
   * Creates a temp block meta only if allocator finds available space. This method will not trigger
   * any eviction.
   *
   * @param sessionId session Id
   * @param blockId block Id
   * @param location location to create the block
   * @param initialBlockSize initial block size in bytes
   * @param newBlock true if this temp block is created for a new block
   * @return a temp block created if successful, or null if allocation failed (instead of throwing
   *         OutOfSpaceException because allocation failure could be an expected case)
   * @throws AlreadyExistsException if there is already a block with the same block id
   */
  private TempBlockMeta createBlockMetaInternal(long sessionId, long blockId,
      BlockStoreLocation location, long initialBlockSize, boolean newBlock)
      throws AlreadyExistsException {
    // NOTE: a temp block is supposed to be visible for its own writer, unnecessary to acquire
    // block lock here since no sharing
    mMetadataWriteLock.lock();
    try {
      if (newBlock) {
        checkTempBlockIdAvailable(blockId);
      }
      StorageDirView dirView =
          mAllocator.allocateBlockWithView(sessionId, initialBlockSize, location, getUpdatedView());
      if (dirView == null) {
        // Allocator fails to find a proper place for this new block.
        return null;
      }
      // TODO: Add tempBlock to corresponding storageDir and remove the use of
      // StorageDirView.createTempBlockMeta
      TempBlockMeta tempBlock = dirView.createTempBlockMeta(sessionId, blockId, initialBlockSize);
      try {
        // Add allocated temp block to metadata manager. This should never fail if allocator
        // correctly assigns a StorageDir.
        mMetaManager.addTempBlockMeta(tempBlock);
      } catch (OutOfSpaceException ose) {
        // If we reach here, allocator is not working properly
        LOG.error("Unexpected failure: " + initialBlockSize + " bytes allocated at " + location
            + " by allocator, but addTempBlockMeta failed");
        throw Throwables.propagate(ose);
      } catch (AlreadyExistsException aee) {
        // If we reach here, allocator is not working properly
        LOG.error("Unexpected failure: " + initialBlockSize + " bytes allocated at " + location
            + " by allocator, but addTempBlockMeta failed");
        throw Throwables.propagate(aee);
      }
      return tempBlock;
    } finally {
      mMetadataWriteLock.unlock();
    }
  }

  /**
   * Increases the temp block size only if this temp block's parent dir has enough available space.
   *
   * @param blockId block Id
   * @param additionalBytes additional bytes to request for this block
   * @return a pair of boolean and BlockStoreLocation. The boolean indicates if the operation
   *         succeeds and the BlockStoreLocation denotes where to free more space if it fails.
   * @throws NotFoundException if this block is not found
   */
  private Pair<Boolean, BlockStoreLocation> requestSpaceInternal(long blockId, long additionalBytes)
      throws NotFoundException {
    // NOTE: a temp block is supposed to be visible for its own writer, unnecessary to acquire
    // block lock here since no sharing
    mMetadataWriteLock.lock();
    try {
      TempBlockMeta tempBlockMeta = mMetaManager.getTempBlockMeta(blockId);
      if (tempBlockMeta.getParentDir().getAvailableBytes() < additionalBytes) {
        return new Pair<Boolean, BlockStoreLocation>(false, tempBlockMeta.getBlockLocation());
      }
      // Increase the size of this temp block
      try {
        mMetaManager.resizeTempBlockMeta(tempBlockMeta,
            tempBlockMeta.getBlockSize() + additionalBytes);
      } catch (InvalidStateException ise) {
        throw Throwables.propagate(ise); // we shall never reach here
      }
      return new Pair<Boolean, BlockStoreLocation>(true, null);
    } finally {
      mMetadataWriteLock.unlock();
    }
  }

  /**
   * Tries to get an eviction plan to free a certain amount of space in the given location, and
   * carries out this plan with the best effort.
   *
   * @param sessionId the session Id
   * @param availableBytes amount of space in bytes to free
   * @param location location of space
   * @throws OutOfSpaceException if it is impossible to achieve the free requirement
   * @throws IOException if I/O errors occur when removing or moving block files
   */
  private void freeSpaceInternal(long sessionId, long availableBytes, BlockStoreLocation location)
      throws OutOfSpaceException, IOException {
    EvictionPlan plan;
    mMetadataReadLock.lock();
    try {
      plan = mEvictor.freeSpaceWithView(availableBytes, location, getUpdatedView());
      // Absent plan means failed to evict enough space.
      if (null == plan) {
        throw new OutOfSpaceException(ExceptionMessage.NO_EVICTION_PLAN_TO_FREE_SPACE);
      }
    } finally {
      mMetadataReadLock.unlock();
    }

    // 1. remove blocks to make room.
    for (Pair<Long, BlockStoreLocation> blockInfo : plan.toEvict()) {
      try {
        removeBlockInternal(sessionId, blockInfo.getFirst(), blockInfo.getSecond());
      } catch (InvalidStateException ise) {
        // Evictor is not working properly
        LOG.error("Failed to evict blockId " + blockInfo.getFirst() + ", this is temp block");
        continue;
      } catch (NotFoundException nfe) {
        LOG.info("Failed to evict blockId " + blockInfo.getFirst() + ","
            + " it could be already deleted");
        continue;
      }
      synchronized (mBlockStoreEventListeners) {
        for (BlockStoreEventListener listener : mBlockStoreEventListeners) {
          listener.onRemoveBlockByWorker(sessionId, blockInfo.getFirst());
        }
      }
    }
    // 2. transfer blocks among tiers.
    // 2.1. group blocks move plan by the destination tier.
    Map<Integer, Set<BlockTransferInfo>> blocksGroupedByDestTier =
        new HashMap<Integer, Set<BlockTransferInfo>>();
    for (BlockTransferInfo entry : plan.toMove()) {
      int alias = entry.getDstLocation().tierAlias();
      if (!blocksGroupedByDestTier.containsKey(alias)) {
        blocksGroupedByDestTier.put(alias, new HashSet<BlockTransferInfo>());
      }
      blocksGroupedByDestTier.get(alias).add(entry);
    }
    // 2.2. sort tiers according in reversed order: bottom tier first and top tier last.
    List<Integer> dstTierAlias = new ArrayList<Integer>(blocksGroupedByDestTier.keySet());
    Collections.sort(dstTierAlias, Collections.reverseOrder());
    // 2.3. move blocks in the order of their dst tiers.
    for (int alias : dstTierAlias) {
      Set<BlockTransferInfo> toMove = blocksGroupedByDestTier.get(alias);
      for (BlockTransferInfo entry : toMove) {
        long blockId = entry.getBlockId();
        BlockStoreLocation oldLocation = entry.getSrcLocation();
        BlockStoreLocation newLocation = entry.getDstLocation();
        MoveBlockResult moveResult;
        try {
          moveResult = moveBlockInternal(sessionId, blockId, oldLocation, newLocation);
        } catch (InvalidStateException ise) {
          // Evictor is not working properly
          LOG.error("Failed to evict blockId " + blockId + ", this is temp block");
          continue;
        } catch (AlreadyExistsException aee) {
          continue;
        } catch (NotFoundException nfe) {
          LOG.info("Failed to move blockId " + blockId + ", it could be already deleted");
          continue;
        }
        if (moveResult.success()) {
          synchronized (mBlockStoreEventListeners) {
            for (BlockStoreEventListener listener : mBlockStoreEventListeners) {
              listener.onMoveBlockByWorker(sessionId, blockId, moveResult.srcLocation(),
                  newLocation);
            }
          }
        }
      }
    }
  }

  /**
   * Get the most updated view with most recent information on pinned inodes, and currently locked
   * blocks.
   *
   * @return BlockMetadataManagerView, an updated view with most recent information.
   */
  private BlockMetadataManagerView getUpdatedView() {
    // TODO: update the view object instead of creating new one every time
    synchronized (mPinnedInodes) {
      return new BlockMetadataManagerView(mMetaManager, mPinnedInodes,
          mLockManager.getLockedBlocks());
    }
  }

  /**
   * Moves a block to new location only if allocator finds available space in newLocation. This
   * method will not trigger any eviction. Returns MoveBlockResult.
   *
   * @param sessionId session Id
   * @param blockId block Id
   * @param oldLocation the source location of the block
   * @param newLocation new location to move this block
   * @return the resulting information about the move operation
   * @throws NotFoundException if block is not found
   * @throws AlreadyExistsException if a block with same Id already exists in new location
   * @throws InvalidStateException if the block to move is a temp block
   * @throws IOException if I/O errors occur when moving block file
   */
  private MoveBlockResult moveBlockInternal(long sessionId, long blockId,
      BlockStoreLocation oldLocation, BlockStoreLocation newLocation) throws NotFoundException,
      AlreadyExistsException, InvalidStateException, IOException {
    long lockId = mLockManager.lockBlock(sessionId, blockId, BlockLockType.WRITE);
    try {
      long blockSize;
      String srcFilePath;
      String dstFilePath;
      BlockMeta srcBlockMeta;
      BlockStoreLocation srcLocation;
      BlockStoreLocation dstLocation;

      mMetadataReadLock.lock();
      try {
        if (mMetaManager.hasTempBlockMeta(blockId)) {
          throw new InvalidStateException(ExceptionMessage.MOVE_UNCOMMITTED_BLOCK, blockId);
        }
        srcBlockMeta = mMetaManager.getBlockMeta(blockId);
        srcLocation = srcBlockMeta.getBlockLocation();
        srcFilePath = srcBlockMeta.getPath();
        blockSize = srcBlockMeta.getBlockSize();
      } finally {
        mMetadataReadLock.unlock();
      }

<<<<<<< HEAD
      TempBlockMeta dstTempBlock = createBlockMetaInternal(sessionId, blockId, newLocation,
          blockSize, false);
=======
      if (!oldLocation.equals(srcLocation) && !oldLocation.equals(BlockStoreLocation.anyTier())) {
        throw new NotFoundException("Block " + blockId + " not found at location: " + oldLocation);
      }
      TempBlockMeta dstTempBlock =
          createBlockMetaInternal(sessionId, blockId, newLocation, blockSize, false);
>>>>>>> 5d801d76
      if (dstTempBlock == null) {
        return new MoveBlockResult(false, blockSize, null, null);
      }

      // When `newLocation` is some specific location, the `newLocation` and the `dstLocation` are
      // just the same; while for `newLocation` with a wildcard significance, the `dstLocation`
      // is a specific one with specific tier and dir which belongs to newLocation.
      dstLocation = dstTempBlock.getBlockLocation();

      // when the dstLocation belongs to srcLocation, simply do nothing and return success with
      // specific block location.
      if (newLocation.belongTo(srcLocation)) {
        return new MoveBlockResult(true, blockSize, srcLocation, dstLocation);
      }
      dstFilePath = dstTempBlock.getCommitPath();

      // Heavy IO is guarded by block lock but not metadata lock. This may throw IOException.
      FileUtils.move(srcFilePath, dstFilePath);

      mMetadataWriteLock.lock();
      try {
        // If this metadata update fails, we panic for now.
        // TODO: implement rollback scheme to recover from IO failures
        mMetaManager.moveBlockMeta(srcBlockMeta, dstTempBlock);
      } catch (AlreadyExistsException aee) {
        throw Throwables.propagate(aee); // we shall never reach here
      } catch (NotFoundException nfe) {
        throw Throwables.propagate(nfe); // we shall never reach here
      } catch (OutOfSpaceException ose) {
        // Only possible if sessionId gets cleaned between createBlockMetaInternal and
        // moveBlockMeta.
        throw Throwables.propagate(ose);
      } finally {
        mMetadataWriteLock.unlock();
      }

      return new MoveBlockResult(true, blockSize, srcLocation, dstLocation);
    } finally {
      mLockManager.unlockBlock(lockId);
    }
  }

  /**
   * Removes a block.
   *
   * @param sessionId session Id
   * @param blockId block Id
   * @param location the source location of the block
   * @throws InvalidStateException if the block to remove is a temp block
   * @throws NotFoundException if this block can not be found
   * @throws IOException if I/O errors occur when removing this block file
   */
  private void removeBlockInternal(long sessionId, long blockId, BlockStoreLocation location)
      throws InvalidStateException, NotFoundException, IOException {
    long lockId = mLockManager.lockBlock(sessionId, blockId, BlockLockType.WRITE);
    try {
      String filePath;
      BlockMeta blockMeta;
      mMetadataReadLock.lock();
      try {
        if (mMetaManager.hasTempBlockMeta(blockId)) {
          throw new InvalidStateException(ExceptionMessage.REMOVE_UNCOMMITTED_BLOCK, blockId);
        }
        blockMeta = mMetaManager.getBlockMeta(blockId);
        filePath = blockMeta.getPath();
      } finally {
        mMetadataReadLock.unlock();
      }

      if (!location.equals(blockMeta.getBlockLocation())
          && !location.equals(BlockStoreLocation.anyTier())) {
        throw new NotFoundException("Block " + blockId + " not found at location: " + location);
      }
      // Heavy IO is guarded by block lock but not metadata lock. This may throw IOException.
      FileUtils.delete(filePath);

      mMetadataWriteLock.lock();
      try {
        mMetaManager.removeBlockMeta(blockMeta);
      } catch (NotFoundException nfe) {
        throw Throwables.propagate(nfe); // we shall never reach here
      } finally {
        mMetadataWriteLock.unlock();
      }
    } finally {
      mLockManager.unlockBlock(lockId);
    }
  }

  /**
   * updates the pinned blocks
   *
   * @param inodes a set of IDs inodes that are pinned
   */
  @Override
  public void updatePinnedInodes(Set<Long> inodes) {
    synchronized (mPinnedInodes) {
      mPinnedInodes.clear();
      mPinnedInodes.addAll(Preconditions.checkNotNull(inodes));
    }
  }

  /**
   * A wrapper on necessary info after a move block operation
   */
  private static class MoveBlockResult {
    /** Whether this move operation succeeds */
    private final boolean mSuccess;
    /** Size of this block in bytes */
    private final long mBlockSize;
    /** Source location of this block to move */
    private final BlockStoreLocation mSrcLocation;
    /** Destination location of this block to move */
    private final BlockStoreLocation mDstLocation;

    MoveBlockResult(boolean success, long blockSize, BlockStoreLocation srcLocation,
        BlockStoreLocation dstLocation) {
      mSuccess = success;
      mBlockSize = blockSize;
      mSrcLocation = srcLocation;
      mDstLocation = dstLocation;
    }

    boolean success() {
      return mSuccess;
    }

    long blockSize() {
      return mBlockSize;
    }

    BlockStoreLocation srcLocation() {
      return mSrcLocation;
    }

    BlockStoreLocation dstLocation() {
      return mDstLocation;
    }
  }
}<|MERGE_RESOLUTION|>--- conflicted
+++ resolved
@@ -755,16 +755,11 @@
         mMetadataReadLock.unlock();
       }
 
-<<<<<<< HEAD
+      if (!oldLocation.equals(srcLocation) && !oldLocation.equals(BlockStoreLocation.anyTier())) {
+        throw new NotFoundException("Block " + blockId + " not found at location: " + oldLocation);
+      }
       TempBlockMeta dstTempBlock = createBlockMetaInternal(sessionId, blockId, newLocation,
           blockSize, false);
-=======
-      if (!oldLocation.equals(srcLocation) && !oldLocation.equals(BlockStoreLocation.anyTier())) {
-        throw new NotFoundException("Block " + blockId + " not found at location: " + oldLocation);
-      }
-      TempBlockMeta dstTempBlock =
-          createBlockMetaInternal(sessionId, blockId, newLocation, blockSize, false);
->>>>>>> 5d801d76
       if (dstTempBlock == null) {
         return new MoveBlockResult(false, blockSize, null, null);
       }
