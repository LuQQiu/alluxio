--- conflicted
+++ resolved
@@ -48,11 +48,8 @@
 import tachyon.master.file.meta.options.CreatePathOptions;
 import tachyon.master.journal.JournalCheckpointStreamable;
 import tachyon.master.journal.JournalOutputStream;
-<<<<<<< HEAD
 import tachyon.security.authorization.PermissionStatus;
-=======
 import tachyon.underfs.UnderFileSystem;
->>>>>>> 136a5013
 import tachyon.util.FormatUtils;
 import tachyon.util.io.PathUtils;
 
@@ -113,13 +110,8 @@
   public void initializeRoot(PermissionStatus rootPS) {
     if (mRoot == null) {
       mRoot =
-<<<<<<< HEAD
-          new InodeDirectory(ROOT_INODE_NAME, mDirectoryIdGenerator.getNewDirectoryId(), NO_PARENT,
-              System.currentTimeMillis(), rootPS);
-=======
           new InodeDirectory.Builder().setName(ROOT_INODE_NAME)
               .setId(mDirectoryIdGenerator.getNewDirectoryId()).setParentId(NO_PARENT).build();
->>>>>>> 136a5013
       mInodes.add(mRoot);
       mCachedInode = mRoot;
     }
@@ -192,74 +184,10 @@
   }
 
   /**
-<<<<<<< HEAD
-   * Creates a file or directory at the given path.
-   *
-   * @param path the path
-   * @param blockSizeBytes block size in bytes, if it is to create a file, the blockSizeBytes should
-   *        not be fewer than 1, otherwise, it is ignored, can be set to 0
-   * @param recursive if it is true, create any necessary but nonexistent parent directories of the
-   *        path, otherwise, throw InvalidPathException if there some necessary parent directories
-   *        is nonexistent
-   * @param directory if it is true, create a directory, otherwise, create a file
-   * @param ps the permissionStatus for the path
-   * @return a {@link CreatePathResult} representing the modified inodes and created inodes during
-   *         path creation.
-   * @throws FileAlreadyExistsException if there is already a file at the given path
-   * @throws BlockInfoException if the block size is invalid
-   * @throws InvalidPathException if the path is invalid
-   */
-  public CreatePathResult createPath(TachyonURI path, long blockSizeBytes, boolean recursive,
-      boolean directory, PermissionStatus ps)
-          throws FileAlreadyExistsException, BlockInfoException, InvalidPathException {
-    return createPath(path, blockSizeBytes, recursive, directory, System.currentTimeMillis(),
-        Constants.NO_TTL, ps);
-  }
-
-  /**
-   * Creates a file or directory at the given path.
-   *
-   * @param path the path
-   * @param blockSizeBytes block size in bytes, if it is to create a file, the blockSizeBytes should
-   *        not be fewer than 1, otherwise, it is ignored, can be set to 0
-   * @param recursive if it is true, create any necessary but nonexistent parent directories of the
-   *        path, otherwise, throw InvalidPathException if there some necessary parent directories
-   *        is nonexistent
-   * @param ttl ttl for file expiration
-   * @param directory if it is true, create a directory, otherwise, create a file
-   * @param ps the permissionStatus for the path
-   * @return a {@link CreatePathResult} representing the modified inodes and created inodes during
-   *         path creation.
-   * @throws FileAlreadyExistsException if there is already a file at the given path
-   * @throws BlockInfoException if the block size is invalid
-   * @throws InvalidPathException if the path is invalid
-   */
-  public CreatePathResult createPath(TachyonURI path, long blockSizeBytes, boolean recursive,
-      boolean directory, long ttl, PermissionStatus ps)
-          throws FileAlreadyExistsException, BlockInfoException, InvalidPathException {
-    return createPath(path, blockSizeBytes, recursive, directory,
-        System.currentTimeMillis(), ttl, ps);
-  }
-
-  /**
-   * Creates a file or directory at path.
-   *
-   * @param path the path
-   * @param blockSizeBytes block size in bytes, if it is to create a file, the blockSizeBytes should
-   *        not be fewer than 1, otherwise, it is ignored, can be set to 0
-   * @param recursive if it is true, create any necessary but nonexistent parent directories of the
-   *        path, otherwise, throw InvalidPathException if there some necessary parent directories
-   *        is nonexistent
-   * @param directory if it is true, create a directory, otherwise, create a file
-   * @param creationTimeMs the time to create the inode
-   * @param ttl time to live for file expiration
-   * @param ps the permissionStatus for the path
-=======
    * Creates a file or directory at path.
    *
    * @param path the path
    * @param options method options
->>>>>>> 136a5013
    * @return a {@link CreatePathResult} representing the modified inodes and created inodes during
    *         path creation
    * @throws FileAlreadyExistsException when there is already a file at path if we want to create a
@@ -269,14 +197,8 @@
    *         necessary parent directories and recursive is false, (2) when one of the necessary
    *         parent directories is actually a file
    */
-<<<<<<< HEAD
-  public CreatePathResult createPath(TachyonURI path, long blockSizeBytes, boolean recursive,
-      boolean directory, long creationTimeMs, long ttl, PermissionStatus ps)
-          throws FileAlreadyExistsException, BlockInfoException, InvalidPathException {
-=======
   public CreatePathResult createPath(TachyonURI path, CreatePathOptions options)
       throws FileAlreadyExistsException, BlockInfoException, InvalidPathException, IOException {
->>>>>>> 136a5013
     if (path.isRoot()) {
       LOG.info("FileAlreadyExistsException: " + path);
       throw new FileAlreadyExistsException(path.toString());
@@ -328,17 +250,12 @@
 
     // Fill in the directories that were missing.
     for (int k = pathIndex; k < parentPath.length; k ++) {
-<<<<<<< HEAD
-      Inode dir = new InodeDirectory(pathComponents[k], mDirectoryIdGenerator.getNewDirectoryId(),
-          currentInodeDirectory.getId(), creationTimeMs, ps);
-=======
       Inode dir =
           new InodeDirectory.Builder().setName(pathComponents[k])
               .setId(mDirectoryIdGenerator.getNewDirectoryId())
               .setParentId(currentInodeDirectory.getId())
               .setPersisted(options.isPersisted())
               .setCreationTimeMs(options.getOperationTimeMs()).build();
->>>>>>> 136a5013
       dir.setPinned(currentInodeDirectory.isPinned());
       currentInodeDirectory.addChild(dir);
       currentInodeDirectory.setLastModificationTimeMs(options.getOperationTimeMs());
@@ -371,14 +288,6 @@
       LOG.info("FileAlreadyExistsException: " + path);
       throw new FileAlreadyExistsException(path.toString());
     }
-<<<<<<< HEAD
-    if (directory) {
-      lastInode = new InodeDirectory(name, mDirectoryIdGenerator.getNewDirectoryId(),
-          currentInodeDirectory.getId(), creationTimeMs, ps);
-    } else {
-      lastInode = new InodeFile(name, mContainerIdGenerator.getNewContainerId(),
-          currentInodeDirectory.getId(), blockSizeBytes, creationTimeMs, ttl, ps);
-=======
     if (options.isDirectory()) {
       lastInode =
           new InodeDirectory.Builder().setName(name)
@@ -396,7 +305,6 @@
               .setBlockSizeBytes(options.getBlockSizeBytes()).setTTL(options.getTTL()).setName(name)
               .setParentId(currentInodeDirectory.getId()).setPersisted(options.isPersisted())
               .setCreationTimeMs(options.getOperationTimeMs()).build();
->>>>>>> 136a5013
       if (currentInodeDirectory.isPinned()) {
         // Update set of pinned file ids.
         mPinnedInodeFileIds.add(lastInode.getId());
