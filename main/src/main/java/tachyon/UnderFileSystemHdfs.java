--- conflicted
+++ resolved
@@ -60,7 +60,12 @@
   private UnderFileSystemHdfs(String fsDefaultName, Object conf) {
     try {
       mUfsPrefix = fsDefaultName;
-<<<<<<< HEAD
+      Configuration tConf = null;
+      if (conf != null) {
+        tConf = (Configuration) conf;
+      } else {
+        tConf = new Configuration();
+      }
       Configuration tConf = new Configuration();
       tConf.set("fs.defaultFS", fsDefaultName);
       String glusterfsPrefix = "glusterfs:///";
@@ -72,16 +77,6 @@
    				  CommonConf.get().UNDERFS_GLUSTERFS_MOUNTS);
       }else{
           tConf.set("fs.hdfs.impl", CommonConf.get().UNDERFS_HDFS_IMPL);
-=======
-      Configuration tConf = null;
-      if (conf != null) {
-        tConf = (Configuration) conf;
-      } else {
-        tConf = new Configuration();
-      }
-      tConf.set("fs.defaultFS", mUfsPrefix);
-      tConf.set("fs.hdfs.impl", CommonConf.get().UNDERFS_HDFS_IMPL);
->>>>>>> f008ae38
 
           // To disable the instance cache for hdfs client, otherwise it causes the
           // FileSystem closed exception. Being configurable for unit/integration
