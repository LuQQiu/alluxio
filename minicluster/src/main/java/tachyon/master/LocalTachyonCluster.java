--- conflicted
+++ resolved
@@ -145,14 +145,8 @@
    *
    * @throws IOException when the operation fails
    */
-<<<<<<< HEAD
-  public void startMaster(TachyonConf conf) throws IOException {
-    // TODO(calvin): Would be good to have a masterContext as well.
-    mMasterConf = conf;
-=======
   public void startMaster() throws IOException {
     mMasterConf = MasterContext.getConf();
->>>>>>> 01578f84
     mMasterConf.set(Constants.IN_TEST_MODE, "true");
     mMasterConf.set(Constants.TACHYON_HOME, mTachyonHome);
     mMasterConf.set(Constants.USER_QUOTA_UNIT_BYTES, Integer.toString(mQuotaUnitBytes));
